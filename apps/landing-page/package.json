--- conflicted
+++ resolved
@@ -1,5 +1,4 @@
 {
-<<<<<<< HEAD
    "dependencies": {
       "@packages/localization": "workspace:*",
       "@packages/posthog": "workspace:*",
@@ -36,42 +35,5 @@
       "typecheck": "bunx --bun astro check"
    },
    "type": "module",
-   "version": "0.6.0"
-=======
-  "dependencies": {
-    "@packages/posthog": "workspace:*",
-    "@astrojs/check": "catalog:astro",
-    "@astrojs/node": "catalog:astro",
-    "@astrojs/react": "catalog:astro",
-    "@astrojs/sitemap": "catalog:astro",
-    "@astrojs/ts-plugin": "catalog:astro",
-    "@lucide/astro": "catalog:astro",
-    "@packages/brand": "workspace:*",
-    "@packages/ui": "workspace:*",
-    "@tailwindcss/vite": "catalog:ui",
-    "astro": "catalog:astro",
-    "react": "catalog:react",
-    "react-dom": "catalog:react",
-    "sonner": "catalog:ui",
-    "zod": "catalog:validation"
-  },
-  "devDependencies": {
-    "@tooling/typescript": "workspace:*",
-    "@types/react": "catalog:react",
-    "@types/react-dom": "catalog:react",
-    "typescript": "catalog:development"
-  },
-  "name": "landing-page",
-  "license": "Apache-2.0",
-  "scripts": {
-    "astro": "bunx --bun astro",
-    "build": "bunx --bun astro build",
-    "check": "bunx --bun biome check --write ./src",
-    "dev": "bunx astro dev --port 4322",
-    "preview": "bunx --bun astro preview",
-    "typecheck": "bunx --bun astro check"
-  },
-  "type": "module",
-  "version": "0.6.1"
->>>>>>> bb6a0631
+   "version": "0.6.1"
 }