--- conflicted
+++ resolved
@@ -11,20 +11,10 @@
    Outlet,
    Scripts,
 } from "@tanstack/react-router";
-<<<<<<< HEAD
-import type { sessionMiddleware } from "@/integrations/better-auth";
-import { QueryProvider } from "@/integrations/tanstack-query";
-import { ThemeProvider } from "@/layout/theme-provider";
-export interface MyRouterContext {
-  eden: EdenClientType;
-  queryClient: QueryClient;
-  sessionMiddleware: typeof sessionMiddleware;
-=======
 
 export interface MyRouterContext {
    eden: EdenClientType;
    queryClient: QueryClient;
->>>>>>> 2d99738e
 }
 
 export const Route = createRootRouteWithContext<MyRouterContext>()({
