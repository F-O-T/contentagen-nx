--- conflicted
+++ resolved
@@ -1,7 +1,4 @@
-<<<<<<< HEAD
-=======
 import { useBetterAuthSession } from "@/integrations/better-auth";
->>>>>>> 2d99738e
 import {
    Avatar,
    AvatarFallback,
@@ -23,23 +20,16 @@
    useSidebar,
 } from "@packages/ui/components/sidebar";
 import { Skeleton } from "@packages/ui/components/skeleton";
-<<<<<<< HEAD
-=======
-import { Link } from "@tanstack/react-router";
->>>>>>> 2d99738e
 import {
-   BellIcon,
-   CreditCardIcon,
-   LogOutIcon,
-   MoreVerticalIcon,
-   UserCircleIcon,
+  BellIcon,
+  CreditCardIcon,
+  LogOutIcon,
+  MoreVerticalIcon,
+  UserCircleIcon,
 } from "lucide-react";
 import { Suspense } from "react";
 import { ErrorBoundary } from "react-error-boundary";
-<<<<<<< HEAD
 import { betterAuthClient } from "@/integrations/better-auth";
-=======
->>>>>>> 2d99738e
 
 // Simple ErrorBoundary implementation
 function NavUserErrorFallback() {
@@ -70,18 +60,11 @@
 
 // Extracted content with Suspense logic
 function NavUserContent() {
-<<<<<<< HEAD
-  const { isMobile } = useSidebar();
-  const { data: session, isPending, error } = betterAuthClient.useSession();
-  if (error) throw error;
-  if (isPending) return <NavUserSkeleton />;
-=======
    const { isMobile } = useSidebar();
    const { session, isLoading, error } = useBetterAuthSession();
 
    if (error) throw error;
    if (isLoading) return <NavUserSkeleton />;
->>>>>>> 2d99738e
 
    return (
       <SidebarMenu>
@@ -170,15 +153,6 @@
 
 // Export with Suspense and ErrorBoundary
 export function NavUser() {
-<<<<<<< HEAD
-  return (
-    <ErrorBoundary FallbackComponent={NavUserErrorFallback}>
-      <Suspense fallback={<NavUserSkeleton />}>
-        <NavUserContent />
-      </Suspense>
-    </ErrorBoundary>
-  );
-=======
    return (
       <ErrorBoundary FallbackComponent={NavUserErrorFallback}>
          <Suspense fallback={<NavUserSkeleton />}>
@@ -186,5 +160,4 @@
          </Suspense>
       </ErrorBoundary>
    );
->>>>>>> 2d99738e
 }