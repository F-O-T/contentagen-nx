import { Input } from "@packages/ui/components/input";
import { Textarea } from "@packages/ui/components/textarea";
import type { AgentForm } from "../lib/use-agent-form";
import { Button } from "@packages/ui/components/button";
import { languageEnum } from "@api/schemas/agent-schema";
import {
   Select,
   SelectTrigger,
   SelectContent,
   SelectItem,
} from "@packages/ui/components/select";
<<<<<<< HEAD
import { COMMUNICATION_STYLES } from "../lib/agent-form-constants";
=======
>>>>>>> 45cc1ad0

export function BasicInfoStep({ form }: { form: AgentForm }) {
   return (
      <>
         <form.AppField name="name">
            {(field) => (
               <field.FieldContainer>
                  <field.FieldLabel>Agent Name *</field.FieldLabel>
                  <Input
                     autoComplete="off"
                     id={field.name}
                     name={field.name}
                     onBlur={field.handleBlur}
                     onChange={(e) => field.handleChange(e.target.value)}
                     placeholder="e.g., Tech News Agent"
                     value={field.state.value}
                  />
                  <field.FieldMessage />
               </field.FieldContainer>
            )}
         </form.AppField>
         <form.AppField name="language">
            {(field) => (
               <field.FieldContainer>
                  <field.FieldLabel>Language *</field.FieldLabel>
                  <Select
                     value={field.state.value || ""}
                     onValueChange={(value) =>
                        field.handleChange(
                           value as (typeof languageEnum.enumValues)[number],
                        )
                     }
                     name={field.name}
                  >
                     <SelectTrigger id={field.name} className="w-full">
                        {field.state.value
                           ? languageEnum.enumValues
                                .find((lang) => lang === field.state.value)
                                ?.charAt(0)
                                .toUpperCase() + field.state.value.slice(1)
                           : "Select a language"}
                     </SelectTrigger>
                     <SelectContent>
                        {languageEnum.enumValues.map((lang) => (
                           <SelectItem key={lang} value={lang}>
                              {lang.charAt(0).toUpperCase() + lang.slice(1)}
                           </SelectItem>
                        ))}
                     </SelectContent>
                  </Select>
                  <field.FieldMessage />
               </field.FieldContainer>
            )}
         </form.AppField>
         <form.AppField name="description">
            {(field) => (
               <field.FieldContainer>
                  <field.FieldLabel>Description *</field.FieldLabel>
                  <Textarea
                     id={field.name}
                     name={field.name}
                     onBlur={field.handleBlur}
                     onChange={(e) => field.handleChange(e.target.value)}
                     placeholder="Describe what this agent will do..."
                     rows={3}
                     value={field.state.value}
                  />
                  <field.FieldMessage />
               </field.FieldContainer>
            )}
         </form.AppField>
         {/* Communication Style Section - now in BasicInfoStep */}
         <form.AppField name="communicationStyle">
            {(field) => (
               <field.FieldContainer
                  id="communication-style-field"
                  className="space-y-2"
               >
                  <div className="text-base text-foreground">
                     How should your agent communicate?
                  </div>
                  <div className="grid grid-cols-2 gap-4 md:grid-cols-2 mx-auto">
                     {COMMUNICATION_STYLES.map((option) => (
                        <button
                           className={`group relative rounded-lg border-2 p-4 text-left text-sm font-medium transition-all hover:shadow-sm ${
                              field.state.value === option.value
                                 ? "border-primary bg-primary/5 text-primary shadow-sm"
                                 : "border-border bg-background text-muted-foreground hover:border-primary/50 hover:text-foreground"
                           }`}
                           key={option.value}
                           onClick={() => field.handleChange(option.value)}
                           type="button"
                        >
                           {option.label}
                           <div className="text-xs text-muted-foreground mt-1">
                              {option.description}
                           </div>
                        </button>
                     ))}
                  </div>
                  <field.FieldMessage />
               </field.FieldContainer>
            )}
         </form.AppField>
      </>
   );
}
export function BasicInfoStepSubscribe({
   form,
   next,
}: {
   form: AgentForm;
   next: () => void;
}) {
   return (
      <form.Subscribe
         selector={(state) => ({
            nameValue: state.values.name,
            descriptionValue: state.values.description,
            fieldMeta: state.fieldMeta,
         })}
      >
         {({ nameValue, descriptionValue, fieldMeta }) => {
            const nameErrors = fieldMeta?.name?.errors;
            const emailErrors = fieldMeta?.description?.errors;

            const isNameValid =
               nameValue?.trim() !== "" &&
               (!nameErrors || nameErrors.length === 0);
            const isEmailValid =
               descriptionValue?.trim() !== "" &&
               (!emailErrors || emailErrors.length === 0);
            const canGoNext = isNameValid && isEmailValid;

            return (
               <Button onClick={next} type="button" disabled={!canGoNext}>
                  Next
               </Button>
            );
         }}
      </form.Subscribe>
   );
}<|MERGE_RESOLUTION|>--- conflicted
+++ resolved
@@ -9,10 +9,7 @@
    SelectContent,
    SelectItem,
 } from "@packages/ui/components/select";
-<<<<<<< HEAD
 import { COMMUNICATION_STYLES } from "../lib/agent-form-constants";
-=======
->>>>>>> 45cc1ad0
 
 export function BasicInfoStep({ form }: { form: AgentForm }) {
    return (
@@ -30,6 +27,39 @@
                      placeholder="e.g., Tech News Agent"
                      value={field.state.value}
                   />
+                  <field.FieldMessage />
+               </field.FieldContainer>
+            )}
+         </form.AppField>
+         <form.AppField name="language">
+            {(field) => (
+               <field.FieldContainer>
+                  <field.FieldLabel>Language *</field.FieldLabel>
+                  <Select
+                     value={field.state.value || ""}
+                     onValueChange={(value) =>
+                        field.handleChange(
+                           value as (typeof languageEnum.enumValues)[number],
+                        )
+                     }
+                     name={field.name}
+                  >
+                     <SelectTrigger id={field.name} className="w-full">
+                        {field.state.value
+                           ? languageEnum.enumValues
+                                .find((lang) => lang === field.state.value)
+                                ?.charAt(0)
+                                .toUpperCase() + field.state.value.slice(1)
+                           : "Select a language"}
+                     </SelectTrigger>
+                     <SelectContent>
+                        {languageEnum.enumValues.map((lang) => (
+                           <SelectItem key={lang} value={lang}>
+                              {lang.charAt(0).toUpperCase() + lang.slice(1)}
+                           </SelectItem>
+                        ))}
+                     </SelectContent>
+                  </Select>
                   <field.FieldMessage />
                </field.FieldContainer>
             )}
