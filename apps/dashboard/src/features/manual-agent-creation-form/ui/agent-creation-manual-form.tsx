import { Button } from "@packages/ui/components/button";
import { defineStepper } from "@packages/ui/components/stepper";
import { AnimatePresence, motion } from "framer-motion";
import { ChevronLeft } from "lucide-react";
import { TalkingMascot } from "@/widgets/talking-mascot/ui/talking-mascot";
import { useAgentForm } from "../lib/use-agent-form";
import {
   FormattingStyleStep,
   TargetAudienceStep,
   FormattingStyleStepSubscribe,
   TargetAudienceStepSubscribe,
} from "./audience-style-step";
import { BasicInfoStep, BasicInfoStepSubscribe } from "./basic-info-step";
import { ContentTypeStep, ContentTypeStepSubscribe } from "./content-type-step";
import {
   ReviewSubmitStep,
   ReviewSubmitStepSubscribe,
} from "./review-submit-step";
import { VoiceToneStep, VoiceToneStepSubscribe } from "./voice-tone-step";
import {
   BrandIntegrationStep,
   BrandIntegrationStepSubscribe,
} from "./brand-integration-step";

import {
   contentTypeEnum,
   formattingStyleEnum,
   targetAudienceEnum,
   voiceToneEnum,
   languageEnum,
   brandIntegrationEnum,
<<<<<<< HEAD
   communicationStyleEnum, // <-- Add this import
=======
>>>>>>> 45cc1ad0
} from "@api/schemas/agent-schema";
import { z } from "zod";
import type { EdenClientType } from "@packages/eden";
export const agentFormSchema = z.object({
   contentType: z.enum(contentTypeEnum.enumValues, {
      required_error: "Content type is required",
   }),
   description: z.string().min(1, "Description is required"),
   formattingStyle: z.enum(formattingStyleEnum.enumValues).optional(),
   name: z.string().min(1, "Agent name is required"),
   targetAudience: z.enum(targetAudienceEnum.enumValues, {
      required_error: "Target audience is required",
   }),
   voiceTone: z.enum(voiceToneEnum.enumValues, {
      required_error: "Voice tone is required",
   }),
   language: z.enum(languageEnum.enumValues, {
      required_error: "Language is required",
   }),
   brandIntegration: z.enum(brandIntegrationEnum.enumValues, {
      required_error: "Brand integration is required",
   }),
<<<<<<< HEAD
   communicationStyle: z.enum(communicationStyleEnum.enumValues, {
      required_error: "Communication style is required",
   }), // <-- Add this field
=======
>>>>>>> 45cc1ad0
});
export type AgentFormData = z.infer<typeof agentFormSchema>;
export type AgentForm = ReturnType<typeof useAgentForm>;
const steps = [
   { id: "step-basic-info", title: "Basic Information" },
   { id: "step-content-type", title: "Content Type" },
   { id: "step-voice-tone", title: "Voice Tone" },
   { id: "step-target-audience", title: "Target Audience" },
   { id: "step-formatting-style", title: "Formatting Style" },
   { id: "step-brand-integration", title: "Brand Integration" }, // New step
   { id: "step-review-submit", title: "Review & Submit" },
] as const;

export type Agent = NonNullable<
   Awaited<ReturnType<EdenClientType["api"]["v1"]["agents"]["get"]>>["data"]
>["agents"][number];

const { Stepper } = defineStepper(...steps);
export type AgentCreationManualForm = {
   defaultValues?: Agent;
   onSubmit: (values: AgentFormData) => Promise<void>;
};

export function AgentCreationManualForm({
   onSubmit,
   defaultValues,
}: AgentCreationManualForm) {
   const { handleSubmit, form } = useAgentForm({ defaultValues, onSubmit });

   const getMascotMessage = (step: string) => {
      switch (step) {
         case "step-basic-info":
            return "Let's give your content agent a special name!";
         case "step-content-type":
            return "Now let's choose what type of content to create!";
         case "step-voice-tone":
            return "How should your agent communicate with your audience?";
         case "step-target-audience":
            return "Who will be reading your content?";
         case "step-formatting-style":
            return "How should your content be structured?";
         case "step-brand-integration":
<<<<<<< HEAD
            return "How closely should your agent follow your brand guidelines? Also, choose how your agent should communicate: as a singular person or in third person.";
=======
            return "How closely should your agent follow your brand guidelines?";
>>>>>>> 45cc1ad0
         case "step-topics-seo":
            return "Let's add topics and keywords for SEO!";
         case "step-review-submit":
            return "Almost there! Let's review everything before creating your agent!";
         default:
            return "Let's create your content agent!";
      }
   };

   return (
      <Stepper.Provider
         labelOrientation="vertical"
         variant="horizontal"
         className="h-full w-full"
      >
         {({ methods }) => (
            <form
               className="h-full gap-8 flex flex-col"
               onSubmit={handleSubmit}
            >
               <Stepper.Navigation>
                  {steps.map((step, idx) => {
                     const currentIdx = steps.findIndex(
                        (s) => s.id === methods.current.id,
                     );
                     const isPastOrCurrent = idx <= currentIdx;
                     return (
                        <Stepper.Step
                           className={`bg-accent!important text-accent ${!isPastOrCurrent ? "cursor-not-allowed opacity-50 pointer-events-none" : ""}`}
                           key={step.id}
                           of={step.id}
                           onClick={() => {
                              if (isPastOrCurrent && idx !== currentIdx) {
                                 methods.goTo(step.id);
                              }
                           }}
                        />
                     );
                  })}
               </Stepper.Navigation>

               <TalkingMascot message={getMascotMessage(methods.current.id)} />

               <Stepper.Panel className="h-full ">
                  <AnimatePresence mode="wait" initial={false}>
                     <motion.div
                        className="h-full space-y-4"
                        key={methods.current.id}
                        initial={{ opacity: 0, scale: 0.96 }}
                        animate={{ opacity: 1, scale: 1 }}
                        exit={{ opacity: 0, scale: 0.96 }}
                        transition={{ duration: 0.3 }}
                     >
                        {methods.switch({
                           "step-basic-info": () => (
                              <BasicInfoStep form={form} />
                           ),
                           "step-content-type": () => (
                              <ContentTypeStep form={form} />
                           ),
                           "step-voice-tone": () => (
                              <VoiceToneStep form={form} />
                           ),
                           "step-target-audience": () => (
                              <TargetAudienceStep form={form} />
                           ),
                           "step-formatting-style": () => (
                              <FormattingStyleStep form={form} />
                           ),
                           "step-brand-integration": () => (
                              <BrandIntegrationStep form={form} />
                           ),
                           "step-review-submit": () => (
                              <ReviewSubmitStep form={form} />
                           ),
                        })}
                     </motion.div>
                  </AnimatePresence>
               </Stepper.Panel>
               <Stepper.Controls
                  className="flex justify-between gap-4 "
                  id="navigation-controls"
               >
                  <div>
                     {!methods.isFirst && (
                        <Button
                           className="gap-4 "
                           onClick={methods.prev}
                           type="button"
                           variant="outline"
                        >
                           <ChevronLeft className="w-5 h-5" />
                           Back
                        </Button>
                     )}
                  </div>
                  <div className="flex gap-4">
                     {methods.switch({
                        "step-basic-info": () => (
                           <BasicInfoStepSubscribe
                              form={form}
                              next={methods.next}
                           />
                        ),
                        "step-content-type": () => (
                           <ContentTypeStepSubscribe
                              form={form}
                              next={methods.next}
                           />
                        ),
                        "step-voice-tone": () => (
                           <VoiceToneStepSubscribe
                              form={form}
                              next={methods.next}
                           />
                        ),
                        "step-target-audience": () => (
                           <TargetAudienceStepSubscribe
                              form={form}
                              next={methods.next}
                           />
                        ),
                        "step-formatting-style": () => (
                           <FormattingStyleStepSubscribe
                              form={form}
                              next={methods.next}
                           />
                        ),
                        "step-brand-integration": () => (
                           <BrandIntegrationStepSubscribe
                              form={form}
                              next={methods.next}
                           />
                        ),
                        "step-review-submit": () => (
                           <ReviewSubmitStepSubscribe form={form} />
                        ),
                     })}
                  </div>
               </Stepper.Controls>
            </form>
         )}
      </Stepper.Provider>
   );
}<|MERGE_RESOLUTION|>--- conflicted
+++ resolved
@@ -21,6 +21,10 @@
    BrandIntegrationStep,
    BrandIntegrationStepSubscribe,
 } from "./brand-integration-step";
+import {
+   BrandIntegrationStep,
+   BrandIntegrationStepSubscribe,
+} from "./brand-integration-step";
 
 import {
    contentTypeEnum,
@@ -29,10 +33,7 @@
    voiceToneEnum,
    languageEnum,
    brandIntegrationEnum,
-<<<<<<< HEAD
    communicationStyleEnum, // <-- Add this import
-=======
->>>>>>> 45cc1ad0
 } from "@api/schemas/agent-schema";
 import { z } from "zod";
 import type { EdenClientType } from "@packages/eden";
@@ -55,12 +56,9 @@
    brandIntegration: z.enum(brandIntegrationEnum.enumValues, {
       required_error: "Brand integration is required",
    }),
-<<<<<<< HEAD
    communicationStyle: z.enum(communicationStyleEnum.enumValues, {
       required_error: "Communication style is required",
    }), // <-- Add this field
-=======
->>>>>>> 45cc1ad0
 });
 export type AgentFormData = z.infer<typeof agentFormSchema>;
 export type AgentForm = ReturnType<typeof useAgentForm>;
@@ -70,6 +68,7 @@
    { id: "step-voice-tone", title: "Voice Tone" },
    { id: "step-target-audience", title: "Target Audience" },
    { id: "step-formatting-style", title: "Formatting Style" },
+   { id: "step-brand-integration", title: "Brand Integration" }, // New step
    { id: "step-brand-integration", title: "Brand Integration" }, // New step
    { id: "step-review-submit", title: "Review & Submit" },
 ] as const;
@@ -103,11 +102,7 @@
          case "step-formatting-style":
             return "How should your content be structured?";
          case "step-brand-integration":
-<<<<<<< HEAD
             return "How closely should your agent follow your brand guidelines? Also, choose how your agent should communicate: as a singular person or in third person.";
-=======
-            return "How closely should your agent follow your brand guidelines?";
->>>>>>> 45cc1ad0
          case "step-topics-seo":
             return "Let's add topics and keywords for SEO!";
          case "step-review-submit":
@@ -180,6 +175,9 @@
                            "step-brand-integration": () => (
                               <BrandIntegrationStep form={form} />
                            ),
+                           "step-brand-integration": () => (
+                              <BrandIntegrationStep form={form} />
+                           ),
                            "step-review-submit": () => (
                               <ReviewSubmitStep form={form} />
                            ),
@@ -242,6 +240,12 @@
                               next={methods.next}
                            />
                         ),
+                        "step-brand-integration": () => (
+                           <BrandIntegrationStepSubscribe
+                              form={form}
+                              next={methods.next}
+                           />
+                        ),
                         "step-review-submit": () => (
                            <ReviewSubmitStepSubscribe form={form} />
                         ),
