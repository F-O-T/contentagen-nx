import {
   Card,
   CardContent,
   CardDescription,
   CardHeader,
   CardTitle,
} from "@packages/ui/components/card";
import { Markdown } from "@packages/ui/components/markdown";
// Removed Credenza imports since edit will be inline
import type { ContentSelect } from "@packages/database/schemas/content";
import { EditContentBody } from "../features/edit-content-body";

export function GeneratedContentDisplay({
   content,
   editingBody,
   setEditingBody,
}: {
   content: ContentSelect;
   editingBody: boolean;
   setEditingBody: (editing: boolean) => void;
}) {
<<<<<<< HEAD
   // New state for edit credenza
   // State for inline body editor
   const [editingBody, setEditingBody] = useState(false);

   const trpc = useTRPC();
   const queryClient = useQueryClient();
   const addImageMutation = useMutation(
      trpc.content.addImageUrl.mutationOptions({
         onError: (error) => {
            console.error("Error adding image URL:", error);
            toast.error("Failed to add image URL. Please try again.");
         },
         onSuccess: async () => {
            toast.success("Image URL added successfully!");
            await queryClient.invalidateQueries({
               queryKey: trpc.content.listAllContent.queryKey(),
            });
            await queryClient.invalidateQueries({
               queryKey: trpc.content.get.queryKey({ id: content.id }),
            });
            await queryClient.invalidateQueries({
               queryKey: trpc.content.getRelatedSlugs.queryKey({
                  slug: content.meta?.slug,
                  agentId: content.agentId,
               }),
            });
         },
      }),
   );
   const [addImageUrlOpen, setAddImageUrlOpen] = useState(false);
   const [uploadImageOpen, setUploadImageOpen] = useState(false);

   // TanStack Form with zod validation
   const schema = z.object({
      imageUrl: z.url("Please enter a valid URL"),
   });

   const form = useAppForm({
      defaultValues: { imageUrl: "" },
      validators: {
         onBlur: schema,
      },
      onSubmit: async ({ value, formApi }) => {
         await addImageMutation.mutateAsync({
            id: content.id,
            imageUrl: value.imageUrl,
         });
         setAddImageUrlOpen(false);
         formApi.reset();
      },
   });

   const handleSubmit = useCallback(
      (e: FormEvent) => {
         e.preventDefault();
         e.stopPropagation();
         form.handleSubmit();
      },
      [form],
   );
   const regenerateContentMutation = useMutation(
      trpc.content.regenerate.mutationOptions({
         onError: (error) => {
            console.error("Error triggering regeneration:", error);
            toast.error("Failed to trigger regeneration. Please try again.");
         },
         onSuccess: async () => {
            toast.success("Content regeneration triggered!");
            await queryClient.invalidateQueries({
               queryKey: trpc.content.listAllContent.queryKey(),
            });
            await queryClient.invalidateQueries({
               queryKey: trpc.content.get.queryKey({ id: content.id }),
            });
         },
      }),
   );
   const approveContentMutation = useMutation(
      trpc.content.approve.mutationOptions({
         onError: (error) => {
            console.error("Error approving content:", error);
            toast.error("Failed to approve content. Please try again.");
         },
         onSuccess: () => {
            toast.success("Content approved successfully!");
            queryClient.invalidateQueries({
               queryKey: [
                  trpc.content.listAllContent.queryKey(),
                  trpc.content.get.queryKey({ id: content.id }),
               ],
            });
         },
      }),
   );
   const toggleShareMutation = useMutation(
      trpc.content.toggleShare.mutationOptions({
         onError: (error) => {
            console.error("Error toggling share status:", error);
            toast.error("Failed to update share status. Please try again.");
         },
         onSuccess: (data) => {
            toast.success(
               `Content ${data.shareStatus === "shared" ? "shared" : "made private"} successfully!`,
            );
            queryClient.invalidateQueries({
               queryKey: [
                  trpc.content.listAllContent.queryKey(),
                  trpc.content.get.queryKey({ id: content.id }),
               ],
            });
         },
      }),
   );
   return (
      <>
         <Card>
            <CardHeader>
               <CardTitle>Generated Content</CardTitle>
               <CardDescription>
                  Your AI-generated content with export and edit options
               </CardDescription>
               <CardAction>
                  <DropdownMenu>
                     <DropdownMenuTrigger asChild>
                        <Button
                           aria-label="Open menu"
                           variant="ghost"
                           size="icon"
                        >
                           <MoreVertical />
                        </Button>
                     </DropdownMenuTrigger>
                     <DropdownMenuContent>
                        <DropdownMenuItem
                           onClick={async () => {
                              try {
                                 await regenerateContentMutation.mutateAsync({
                                    id: content.id,
                                 });
                                 toast.success(
                                    "Content regeneration triggered!",
                                 );
                                 queryClient.invalidateQueries({
                                    queryKey: [
                                       trpc.content.listAllContent.queryKey(),
                                       trpc.content.get.queryKey({
                                          id: content.id,
                                       }),
                                    ],
                                 });
                              } catch (error) {
                                 console.error(
                                    "Error triggering regeneration:",
                                    error,
                                 );
                                 toast.error("Failed to trigger regeneration.");
                              }
                           }}
                        >
                           Regenerate Content
                        </DropdownMenuItem>
                        <DropdownMenuItem
                           onClick={() => setUploadImageOpen(true)}
                        >
                           Upload Image
                        </DropdownMenuItem>
                        <DropdownMenuItem onClick={() => setEditingBody(true)}>
                           Edit Content Body
                        </DropdownMenuItem>
                        <DropdownMenuItem
                           onClick={async () =>
                              await approveContentMutation.mutateAsync({
                                 id: content.id,
                              })
                           }
                        >
                           Approve Content
                        </DropdownMenuItem>
                        <DropdownMenuItem
                           onClick={async () =>
                              await toggleShareMutation.mutateAsync({
                                 id: content.id,
                              })
                           }
                        >
                           {content.shareStatus === "shared"
                              ? "Make Private"
                              : "Share"}
                        </DropdownMenuItem>
                     </DropdownMenuContent>
                  </DropdownMenu>
               </CardAction>
            </CardHeader>
            <CardContent>
               {editingBody ? (
                  <EditContentBody
                     content={content}
                     setEditing={setEditingBody}
                  />
               ) : (
                  <Markdown content={content?.body} />
               )}
            </CardContent>
         </Card>
         <UploadContentImage
            content={content}
            open={uploadImageOpen}
            onOpenChange={setUploadImageOpen}
         />
         <Credenza open={addImageUrlOpen} onOpenChange={setAddImageUrlOpen}>
            <CredenzaContent>
               <CredenzaHeader>
                  <CredenzaTitle>Add Image URL</CredenzaTitle>
               </CredenzaHeader>
               <form onSubmit={handleSubmit}>
                  <CredenzaBody>
                     <form.AppField name="imageUrl">
                        {(field) => (
                           <field.FieldContainer>
                              <field.FieldLabel>Image URL</field.FieldLabel>
                              <Input
                                 id={field.name}
                                 name={field.name}
                                 type="url"
                                 placeholder="https://example.com/image.jpg"
                                 value={field.state.value}
                                 onChange={(e) =>
                                    field.handleChange(e.target.value)
                                 }
                                 onBlur={field.handleBlur}
                                 required
                              />
                              <field.FieldMessage />
                           </field.FieldContainer>
                        )}
                     </form.AppField>
                  </CredenzaBody>
                  <CredenzaFooter>
                     <form.Subscribe>
                        {(formState) => (
                           <Button
                              type="submit"
                              variant="default"
                              disabled={
                                 !formState.canSubmit || formState.isSubmitting
                              }
                           >
                              Add
                           </Button>
                        )}
                     </form.Subscribe>
                  </CredenzaFooter>
               </form>
            </CredenzaContent>
         </Credenza>
      </>
=======
   return (
      <Card>
         <CardHeader>
            <CardTitle>Generated Content</CardTitle>
            <CardDescription>
               Your AI-generated content with export and edit options
            </CardDescription>
         </CardHeader>
         <CardContent>
            {editingBody ? (
               <EditContentBody content={content} setEditing={setEditingBody} />
            ) : (
               <Markdown content={content?.body} />
            )}
         </CardContent>
      </Card>
>>>>>>> 184e4890
   );
}<|MERGE_RESOLUTION|>--- conflicted
+++ resolved
@@ -19,264 +19,6 @@
    editingBody: boolean;
    setEditingBody: (editing: boolean) => void;
 }) {
-<<<<<<< HEAD
-   // New state for edit credenza
-   // State for inline body editor
-   const [editingBody, setEditingBody] = useState(false);
-
-   const trpc = useTRPC();
-   const queryClient = useQueryClient();
-   const addImageMutation = useMutation(
-      trpc.content.addImageUrl.mutationOptions({
-         onError: (error) => {
-            console.error("Error adding image URL:", error);
-            toast.error("Failed to add image URL. Please try again.");
-         },
-         onSuccess: async () => {
-            toast.success("Image URL added successfully!");
-            await queryClient.invalidateQueries({
-               queryKey: trpc.content.listAllContent.queryKey(),
-            });
-            await queryClient.invalidateQueries({
-               queryKey: trpc.content.get.queryKey({ id: content.id }),
-            });
-            await queryClient.invalidateQueries({
-               queryKey: trpc.content.getRelatedSlugs.queryKey({
-                  slug: content.meta?.slug,
-                  agentId: content.agentId,
-               }),
-            });
-         },
-      }),
-   );
-   const [addImageUrlOpen, setAddImageUrlOpen] = useState(false);
-   const [uploadImageOpen, setUploadImageOpen] = useState(false);
-
-   // TanStack Form with zod validation
-   const schema = z.object({
-      imageUrl: z.url("Please enter a valid URL"),
-   });
-
-   const form = useAppForm({
-      defaultValues: { imageUrl: "" },
-      validators: {
-         onBlur: schema,
-      },
-      onSubmit: async ({ value, formApi }) => {
-         await addImageMutation.mutateAsync({
-            id: content.id,
-            imageUrl: value.imageUrl,
-         });
-         setAddImageUrlOpen(false);
-         formApi.reset();
-      },
-   });
-
-   const handleSubmit = useCallback(
-      (e: FormEvent) => {
-         e.preventDefault();
-         e.stopPropagation();
-         form.handleSubmit();
-      },
-      [form],
-   );
-   const regenerateContentMutation = useMutation(
-      trpc.content.regenerate.mutationOptions({
-         onError: (error) => {
-            console.error("Error triggering regeneration:", error);
-            toast.error("Failed to trigger regeneration. Please try again.");
-         },
-         onSuccess: async () => {
-            toast.success("Content regeneration triggered!");
-            await queryClient.invalidateQueries({
-               queryKey: trpc.content.listAllContent.queryKey(),
-            });
-            await queryClient.invalidateQueries({
-               queryKey: trpc.content.get.queryKey({ id: content.id }),
-            });
-         },
-      }),
-   );
-   const approveContentMutation = useMutation(
-      trpc.content.approve.mutationOptions({
-         onError: (error) => {
-            console.error("Error approving content:", error);
-            toast.error("Failed to approve content. Please try again.");
-         },
-         onSuccess: () => {
-            toast.success("Content approved successfully!");
-            queryClient.invalidateQueries({
-               queryKey: [
-                  trpc.content.listAllContent.queryKey(),
-                  trpc.content.get.queryKey({ id: content.id }),
-               ],
-            });
-         },
-      }),
-   );
-   const toggleShareMutation = useMutation(
-      trpc.content.toggleShare.mutationOptions({
-         onError: (error) => {
-            console.error("Error toggling share status:", error);
-            toast.error("Failed to update share status. Please try again.");
-         },
-         onSuccess: (data) => {
-            toast.success(
-               `Content ${data.shareStatus === "shared" ? "shared" : "made private"} successfully!`,
-            );
-            queryClient.invalidateQueries({
-               queryKey: [
-                  trpc.content.listAllContent.queryKey(),
-                  trpc.content.get.queryKey({ id: content.id }),
-               ],
-            });
-         },
-      }),
-   );
-   return (
-      <>
-         <Card>
-            <CardHeader>
-               <CardTitle>Generated Content</CardTitle>
-               <CardDescription>
-                  Your AI-generated content with export and edit options
-               </CardDescription>
-               <CardAction>
-                  <DropdownMenu>
-                     <DropdownMenuTrigger asChild>
-                        <Button
-                           aria-label="Open menu"
-                           variant="ghost"
-                           size="icon"
-                        >
-                           <MoreVertical />
-                        </Button>
-                     </DropdownMenuTrigger>
-                     <DropdownMenuContent>
-                        <DropdownMenuItem
-                           onClick={async () => {
-                              try {
-                                 await regenerateContentMutation.mutateAsync({
-                                    id: content.id,
-                                 });
-                                 toast.success(
-                                    "Content regeneration triggered!",
-                                 );
-                                 queryClient.invalidateQueries({
-                                    queryKey: [
-                                       trpc.content.listAllContent.queryKey(),
-                                       trpc.content.get.queryKey({
-                                          id: content.id,
-                                       }),
-                                    ],
-                                 });
-                              } catch (error) {
-                                 console.error(
-                                    "Error triggering regeneration:",
-                                    error,
-                                 );
-                                 toast.error("Failed to trigger regeneration.");
-                              }
-                           }}
-                        >
-                           Regenerate Content
-                        </DropdownMenuItem>
-                        <DropdownMenuItem
-                           onClick={() => setUploadImageOpen(true)}
-                        >
-                           Upload Image
-                        </DropdownMenuItem>
-                        <DropdownMenuItem onClick={() => setEditingBody(true)}>
-                           Edit Content Body
-                        </DropdownMenuItem>
-                        <DropdownMenuItem
-                           onClick={async () =>
-                              await approveContentMutation.mutateAsync({
-                                 id: content.id,
-                              })
-                           }
-                        >
-                           Approve Content
-                        </DropdownMenuItem>
-                        <DropdownMenuItem
-                           onClick={async () =>
-                              await toggleShareMutation.mutateAsync({
-                                 id: content.id,
-                              })
-                           }
-                        >
-                           {content.shareStatus === "shared"
-                              ? "Make Private"
-                              : "Share"}
-                        </DropdownMenuItem>
-                     </DropdownMenuContent>
-                  </DropdownMenu>
-               </CardAction>
-            </CardHeader>
-            <CardContent>
-               {editingBody ? (
-                  <EditContentBody
-                     content={content}
-                     setEditing={setEditingBody}
-                  />
-               ) : (
-                  <Markdown content={content?.body} />
-               )}
-            </CardContent>
-         </Card>
-         <UploadContentImage
-            content={content}
-            open={uploadImageOpen}
-            onOpenChange={setUploadImageOpen}
-         />
-         <Credenza open={addImageUrlOpen} onOpenChange={setAddImageUrlOpen}>
-            <CredenzaContent>
-               <CredenzaHeader>
-                  <CredenzaTitle>Add Image URL</CredenzaTitle>
-               </CredenzaHeader>
-               <form onSubmit={handleSubmit}>
-                  <CredenzaBody>
-                     <form.AppField name="imageUrl">
-                        {(field) => (
-                           <field.FieldContainer>
-                              <field.FieldLabel>Image URL</field.FieldLabel>
-                              <Input
-                                 id={field.name}
-                                 name={field.name}
-                                 type="url"
-                                 placeholder="https://example.com/image.jpg"
-                                 value={field.state.value}
-                                 onChange={(e) =>
-                                    field.handleChange(e.target.value)
-                                 }
-                                 onBlur={field.handleBlur}
-                                 required
-                              />
-                              <field.FieldMessage />
-                           </field.FieldContainer>
-                        )}
-                     </form.AppField>
-                  </CredenzaBody>
-                  <CredenzaFooter>
-                     <form.Subscribe>
-                        {(formState) => (
-                           <Button
-                              type="submit"
-                              variant="default"
-                              disabled={
-                                 !formState.canSubmit || formState.isSubmitting
-                              }
-                           >
-                              Add
-                           </Button>
-                        )}
-                     </form.Subscribe>
-                  </CredenzaFooter>
-               </form>
-            </CredenzaContent>
-         </Credenza>
-      </>
-=======
    return (
       <Card>
          <CardHeader>
@@ -293,6 +35,5 @@
             )}
          </CardContent>
       </Card>
->>>>>>> 184e4890
    );
 }