import { useState } from "react";

import {
   Card,
   CardContent,
   CardDescription,
   CardHeader,
   CardTitle,
} from "@packages/ui/components/card";

<<<<<<< HEAD
=======
import { TalkingMascot } from "@/widgets/talking-mascot/ui/talking-mascot";
>>>>>>> 8300b321
import {
   AlertDialog,
   AlertDialogAction,
   AlertDialogCancel,
   AlertDialogContent,
   AlertDialogDescription,
   AlertDialogFooter,
   AlertDialogHeader,
   AlertDialogTitle,
} from "@packages/ui/components/alert-dialog";
import { SquaredIconButton } from "@packages/ui/components/squared-icon-button";
import { useMutation, useQueryClient } from "@tanstack/react-query";
import { useNavigate, useRouteContext } from "@tanstack/react-router";
import { toast } from "sonner";
import { useContentExport } from "../lib/use-content-export";
import { useContentRequestDetails } from "../lib/use-content-request-details";
import { GeneratedContentDisplay } from "./generated-content-display";
import { ContentStatsCard, RequestDetailsCard } from "./request-details-cards";

export function ContentRequestDetailsPage() {
   const navigate = useNavigate();
   const queryClient = useQueryClient();
   const { eden } = useRouteContext({
      from: "/_dashboard/content/requests/$requestId/",
   });
   const { request, generatedContent, isLoading } = useContentRequestDetails();
   const { exportContent, isExporting } = useContentExport();

   const [alertOpen, setAlertOpen] = useState(false);

   // Delete mutation
   const { mutate: deleteContentRequest, isPending: isDeleting } = useMutation({
      mutationFn: async (id: string) =>
         await eden.api.v1.content.request({ id }).delete(),
      onError: () => {
         toast.error("Failed to delete content request");
      },
      onSuccess: () => {
         queryClient.invalidateQueries({
            queryKey: ["get-content-requests"],
         });
         toast.success("Content request deleted successfully");
         navigate({ to: "/content" });
      },
   });

   // Approve content request mutation
   const { mutate: approveRequest, isPending: isApproving } = useMutation({
      mutationFn: async (id: string) =>
         await eden.api.v1.content.management.approve({ id }).post(),
      onError: () => {
         toast.error("Failed to approve content request");
      },
      onSuccess: () => {
         queryClient.invalidateQueries();
         toast.success("Content request approved and queued for generation");
      },
   });

   // Reject content request mutation
   const { mutate: rejectRequest, isPending: isRejecting } = useMutation({
      mutationFn: async (id: string) =>
         await eden.api.v1.content.management.reject({ id }).post(),
      onError: () => {
         toast.error("Failed to reject content request");
      },
      onSuccess: () => {
         queryClient.invalidateQueries();
         toast.success("Content request rejected");
      },
   });

   const handleApproveRequest = () => {
      if (!request?.id) return;
      approveRequest(request.id);
   };

   const handleRejectRequest = () => {
      if (!request?.id) return;
      rejectRequest(request.id);
   };

   const handleExportContent = (
      format: "html" | "markdown" | "mdx",
      content?: string,
   ) => {
      // Use the provided content (edited) or fall back to original generated content
      const contentToExport = content || generatedContent?.body;

      if (!contentToExport || !request?.topic) return;

      exportContent({
         content: contentToExport,
         format,
         filename: request.topic.replace(/[^a-zA-Z0-9]/g, "_").toLowerCase(),
      });
   };

   if (!request) {
      return <div>Content request not found</div>;
   }

   return (
      <main className="h-full w-full flex flex-col gap-6">
         <TalkingMascot message="Here's your content request details! You can review, edit, and manage your generated content. Use the export options to get your content in different formats." />
         {!request.approved && (
            <Card>
               <CardHeader>
                  <CardTitle>Request Status</CardTitle>
                  <CardDescription>
                     Approve or reject the generation of this content request
                  </CardDescription>
               </CardHeader>
               <CardContent className="grid grid-cols-2 gap-4">
                  <SquaredIconButton
                     onClick={handleApproveRequest}
                     disabled={isApproving}
                  >
                     {isApproving ? "Approving..." : "Approve"}
                  </SquaredIconButton>
                  <SquaredIconButton
                     onClick={handleRejectRequest}
                     disabled={isRejecting}
                  >
                     {isRejecting ? "Rejecting..." : "Reject"}
                  </SquaredIconButton>
               </CardContent>
            </Card>
         )}

         <div className="grid grid-cols-1 lg:grid-cols-3 gap-6">
            {/* Request Details */}
            <div className="lg:col-span-1 space-y-4">
               <RequestDetailsCard request={request} />
               <ContentStatsCard generatedContent={generatedContent} />
            </div>

            {/* Generated Content */}
            <div className="lg:col-span-2">
               <GeneratedContentDisplay
                  generatedContent={generatedContent}
                  isExporting={isExporting}
                  isGenerating={!request.isCompleted}
                  onExport={handleExportContent}
               />
            </div>
         </div>

         {/* Delete Confirmation Dialog */}
         <AlertDialog open={alertOpen} onOpenChange={setAlertOpen}>
            <AlertDialogContent>
               <AlertDialogHeader>
                  <AlertDialogTitle>Are you absolutely sure?</AlertDialogTitle>
                  <AlertDialogDescription>
                     This action cannot be undone. This will permanently delete
                     your content request and all associated data.
                  </AlertDialogDescription>
               </AlertDialogHeader>
               <AlertDialogFooter>
                  <AlertDialogCancel>Cancel</AlertDialogCancel>
                  <AlertDialogAction
                     onClick={() => deleteContentRequest(request.id)}
                     disabled={isDeleting}
                  >
                     {isDeleting ? "Deleting..." : "Delete"}
                  </AlertDialogAction>
               </AlertDialogFooter>
            </AlertDialogContent>
         </AlertDialog>
      </main>
   );
}<|MERGE_RESOLUTION|>--- conflicted
+++ resolved
@@ -8,10 +8,7 @@
    CardTitle,
 } from "@packages/ui/components/card";
 
-<<<<<<< HEAD
-=======
 import { TalkingMascot } from "@/widgets/talking-mascot/ui/talking-mascot";
->>>>>>> 8300b321
 import {
    AlertDialog,
    AlertDialogAction,
