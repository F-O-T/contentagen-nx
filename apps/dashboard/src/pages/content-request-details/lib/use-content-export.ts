--- conflicted
+++ resolved
@@ -55,9 +55,6 @@
          format: "html" | "markdown" | "mdx";
          filename: string;
       }) => {
-<<<<<<< HEAD
-         const processedContent = processInternalLinks(content, format);
-=======
          let processedContent = content;
 
          // If exporting as markdown/mdx and content is HTML, convert it first
@@ -70,7 +67,6 @@
 
          // Process internal links
          processedContent = processInternalLinks(processedContent, format);
->>>>>>> 8300b321
 
          if (format === "markdown") {
             // Create markdown file
