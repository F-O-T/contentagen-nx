--- conflicted
+++ resolved
@@ -1,5 +1,4 @@
 {
-<<<<<<< HEAD
    "dependencies": {
       "@astrojs/check": "catalog:astro",
       "@astrojs/mdx": "catalog:astro",
@@ -36,44 +35,5 @@
       "typecheck": "bunx --bun astro check"
    },
    "type": "module",
-   "version": "0.6.0"
-=======
-  "dependencies": {
-    "@astrojs/check": "catalog:astro",
-    "@astrojs/mdx": "catalog:astro",
-    "@astrojs/node": "catalog:astro",
-    "@astrojs/react": "catalog:astro",
-    "@astrojs/rss": "catalog:astro",
-    "@astrojs/sitemap": "catalog:astro",
-    "@astrojs/ts-plugin": "catalog:astro",
-    "@contentagen/sdk": "0.11.0",
-    "@lucide/astro": "catalog:astro",
-    "@packages/posthog": "workspace:*",
-    "@packages/ui": "workspace:*",
-    "@packages/environment": "workspace:*",
-    "@tailwindcss/vite": "catalog:vite",
-    "astro": "catalog:astro",
-    "marked": "^16.1.2",
-    "react": "catalog:react",
-    "react-dom": "catalog:react"
-  },
-  "devDependencies": {
-    "@tooling/typescript": "workspace:*",
-    "@types/react": "catalog:react",
-    "@types/react-dom": "catalog:react",
-    "typescript": "catalog:development"
-  },
-  "name": "blog",
-  "license": "Apache-2.0",
-  "scripts": {
-    "astro": "bunx --bun astro",
-    "build": "bunx --bun astro build",
-    "check": "bunx --bun biome check --write ./src ",
-    "dev": "bunx astro dev --port 4321",
-    "preview": "bunx --bun astro preview",
-    "typecheck": "bunx --bun astro check"
-  },
-  "type": "module",
-  "version": "0.6.1"
->>>>>>> bb6a0631
+   "version": "0.6.1"
 }