<<<<<<< HEAD
import { env } from "@api/config/env";
import { auth } from "@api/integrations/auth";
import { contentGenerationQueue } from "../workers/content-generation";
=======
import { contentGenerationQueue } from "../workers/content-generation-worker";
>>>>>>> c6644b8b

export interface EnqueueContentRequestPayload {
   requestId: string;
   approved: boolean;
   isCompleted: boolean;
   headers: Headers;
}

export async function enqueueContentRequest(
   payload: EnqueueContentRequestPayload,
): Promise<void> {
   try {
      const isExceeded = await userHasAlreadyExceededLimit(payload.headers);

      if (isExceeded) {
         throw new Error("User has already exceeded the limit");
      }

      await contentGenerationQueue.add("process-content-request", payload);

      await updateUserUsageForContentGeneration(payload.headers);

      console.log(
         `Successfully enqueued content request: ${payload.requestId}`,
      );
   } catch (error) {
      console.error(
         `Failed to enqueue content request ${payload.requestId}:`,
         error,
      );
      throw error;
   }
}
async function userHasAlreadyExceededLimit(headers: Headers) {
   const meters = await auth.api.meters({
      headers,
      query: {
         page: 1,
         limit: 1,
      },
   });

   const usage = meters?.result?.items[0]?.consumedUnits ?? 0;
   const limit = meters?.result?.items[0]?.creditedUnits ?? 0;

   return usage >= limit;
}

async function updateUserUsageForContentGeneration(headers: Headers) {
   const isPremium = await isPremiumUser(headers);

   await auth.api.ingestion({
      headers,
      body: {
         event: "generated-content",
         metadata: {
            productId: isPremium ? env.POLAR_PREMIUM_PLAN : env.POLAR_FREE_PLAN,
            amount: 10,
         },
      },
   });
}

async function isPremiumUser(headers: Headers): Promise<boolean> {
   const subscriptions = await auth.api.subscriptions({
      headers,
      query: {
         active: true,
      },
   });

   const product = subscriptions?.result?.items[0]?.product;

   return product?.id === env.POLAR_PREMIUM_PLAN || false;
}<|MERGE_RESOLUTION|>--- conflicted
+++ resolved
@@ -1,10 +1,4 @@
-<<<<<<< HEAD
-import { env } from "@api/config/env";
-import { auth } from "@api/integrations/auth";
-import { contentGenerationQueue } from "../workers/content-generation";
-=======
 import { contentGenerationQueue } from "../workers/content-generation-worker";
->>>>>>> c6644b8b
 
 export interface EnqueueContentRequestPayload {
    requestId: string;
