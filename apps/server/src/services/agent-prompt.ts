import type {
   ContentType,
   VoiceTone,
   TargetAudience,
   FormattingStyle,
   knowledgeChunk,
   agent,
} from "../schemas/agent-schema";

// --- CORE TYPES ---
type KnowledgeChunk = typeof knowledgeChunk.$inferSelect;
type AgentConfig = typeof agent.$inferSelect;

export interface ContentRequest {
   topic: string;
   briefDescription: string;
}

export interface AgentPromptOptions {
   contentRequest: ContentRequest;
   knowledgeChunks?: KnowledgeChunk[];
   additionalContext?: string;
   specificRequirements?: string[];
}

function getContentTypeSection(
   contentType: ContentType,
   request: ContentRequest,
): string {
   const { topic, briefDescription } = request;

   switch (contentType) {
      case "blog_posts":
         return `## Content Type: Blog Post

**Objective**: Create a comprehensive, SEO-optimized blog article about "${topic}"
**Brief**: ${briefDescription}

**Optimal Length**: 1,200-2,000 words for maximum SEO impact and reader engagement

**Structure Requirements**:
- Compelling headline with primary keyword integration
- Hook-driven introduction (problem/question/statistic) within first 100 words
- 5-8 main sections with descriptive H2 subheadings
- Each section should be 200-300 words with supporting details
- Conclusion with key takeaways and next steps
- Natural keyword integration throughout content

**Quality Standards**:
- Provide actionable insights, not just information
- Include relevant examples, case studies, or data points
- Address common questions and pain points
- Write for featured snippet optimization where applicable
- Ensure content depth that establishes topical authority`;

      case "social_media":
         return `## Content Type: Social Media Content

**Objective**: Create engaging, platform-optimized social media content about "${topic}"
**Brief**: ${briefDescription}

**Optimal Length**: 
- Primary post: 150-300 characters for maximum engagement
- Supporting caption: 80-150 words with compelling hook
- Include 3-5 relevant hashtags

**Content Requirements**:
- Lead with attention-grabbing first line (under 125 characters)
- Focus on single, clear message or takeaway
- Include emotional triggers or curiosity gaps
- End with clear call-to-action (like, share, comment, visit)
- Write for mobile-first consumption
- Create thumb-stopping, scroll-stopping content

**Engagement Optimization**:
- Use questions to encourage comments
- Include relatable scenarios or pain points
- Reference current trends or timely topics when relevant
- Create content that begs to be shared`;

      case "marketing_copy":
         return `## Content Type: Marketing Copy

**Objective**: Write high-converting marketing copy for "${topic}"
**Brief**: ${briefDescription}

**Optimal Length**: 300-800 words (landing page style) with modular sections

**Conversion Framework**:
- Headline: Clear value proposition in 10 words or less
- Subheadline: Elaborate benefit in 15-20 words
- Problem agitation: 100-150 words identifying pain points
- Solution presentation: 200-300 words showcasing benefits
- Social proof: 50-100 words (testimonials/stats)
- Call-to-action: Multiple CTAs throughout, primary CTA emphasis

**Psychological Triggers**:
- Urgency and scarcity elements
- Benefit-focused language (not feature-heavy)
- Risk reversal and guarantee mentions
- Authority and credibility indicators
- Emotional connection points before logical justification`;

      case "technical_docs":
         return `## Content Type: Technical Documentation

**Objective**: Create clear, comprehensive technical documentation for "${topic}"
**Brief**: ${briefDescription}

**Optimal Length**: 800-1,500 words with modular, scannable sections

**Documentation Structure**:
- Overview: What it is and why it matters (100 words)
- Prerequisites: Required knowledge/tools (50-100 words)
- Step-by-step implementation: Main content (500-800 words)
- Examples: Practical use cases (200-300 words)
- Troubleshooting: Common issues and solutions (100-200 words)
- References: Additional resources (50 words)

**Technical Writing Standards**:
- Use imperative mood for instructions ("Click the button")
- Define technical terms on first use
- Include code snippets with proper formatting
- Use consistent terminology throughout
- Write for copy-paste functionality where applicable
- Anticipate user questions at each step`;

      default:
         return `## Content Type: General Content\nCreate comprehensive content about "${topic}" based on: ${briefDescription}`;
   }
}

// --- ENHANCED VOICE TONE PROMPTS ---
function getVoiceToneSection(voiceTone: VoiceTone): string {
   switch (voiceTone) {
      case "professional":
         return `## Voice & Tone: Professional Authority

**Writing Characteristics**:
- Use confident, declarative statements
- Employ industry-standard terminology with precision
- Maintain formal but accessible sentence structure
- Support claims with data, research, or credible sources
- Avoid contractions and casual language
- Use third-person perspective when appropriate
- Structure arguments logically with clear evidence

**Language Patterns**:
- "Research indicates..." / "Studies demonstrate..."
- "Best practices recommend..." / "Industry standards require..."
- Focus on facts, methodologies, and proven approaches
- Maintain objectivity while showing expertise`;

      case "conversational":
         return `## Voice & Tone: Friendly Conversation

**Writing Characteristics**:
- Write directly to the reader using "you" and "your"
- Use contractions naturally (you'll, don't, it's)
- Include rhetorical questions to create engagement
- Share relatable examples and personal anecdotes
- Use shorter paragraphs (2-4 sentences max)
- Include transitional phrases that feel natural in speech
- Allow personality to show through word choice

**Language Patterns**:
- "You know how..." / "Here's the thing..."
- "Let me share..." / "You might be wondering..."
- Use analogies that relate to everyday experiences
- Include conversational connectors ("So," "Now," "Plus")`;

      case "educational":
         return `## Voice & Tone: Clear Teacher

**Writing Characteristics**:
- Break complex concepts into digestible chunks
- Use the "preview-explain-review" teaching method
- Define terms immediately when first introduced
- Provide context for why information matters
- Use numbered steps and logical progression
- Include memory aids and summarization
- Anticipate and address common misconceptions

**Language Patterns**:
- "First, let's understand..." / "The key concept here is..."
- "To put this simply..." / "Here's what this means..."
- Use progressive disclosure (simple to complex)
- Include checkpoint questions and summaries`;

      case "creative":
         return `## Voice & Tone: Engaging Storyteller

**Writing Characteristics**:
- Use vivid imagery and sensory language
- Employ metaphors and analogies creatively
- Vary sentence length for rhythm and flow
- Include unexpected angles or unique perspectives
- Use active voice predominantly
- Create emotional connection through storytelling
- Balance creativity with clarity and purpose

**Language Patterns**:
- "Imagine..." / "Picture this..."
- Use descriptive adjectives and strong verbs
- Include narrative elements and character development
- Create tension and resolution within content`;

      default:
         return `## Voice & Tone: Balanced Approach\nUse clear, engaging language appropriate for the content and audience.`;
   }
}

// --- ENHANCED AUDIENCE TARGETING ---
function getTargetAudienceSection(audience: TargetAudience): string {
   switch (audience) {
      case "general_public":
         return `## Target Audience: Informed General Public

**Reader Profile**:
- Educated adults with diverse professional backgrounds
- Consuming content during busy schedules (mobile-friendly)
- Looking for practical value and actionable insights
- May encounter this topic casually or through search
- Appreciate clear explanations without condescension

**Content Adaptation**:
- Explain technical concepts using familiar analogies
- Provide context for industry-specific information
- Use inclusive language that doesn't assume expertise
- Structure content for easy scanning and quick consumption
- Include real-world applications and benefits`;

      case "professionals":
         return `## Target Audience: Industry Professionals

**Reader Profile**:
- 3+ years experience in relevant field
- Stay current with industry trends and best practices
- Value time-efficient, high-density information
- Often consume content to solve specific problems
- Appreciate advanced insights and strategic perspectives

**Content Adaptation**:
- Use industry terminology confidently and precisely
- Reference current market conditions and trends
- Focus on implementation details and advanced strategies
- Include ROI considerations and business impact
- Address common professional challenges with solutions`;

      case "beginners":
         return `## Target Audience: Motivated Beginners

**Reader Profile**:
- New to the topic but eager to learn
- May feel overwhelmed by information complexity
- Need foundational knowledge before advanced concepts
- Appreciate encouragement and confidence-building
- Value step-by-step guidance and clear next steps

**Content Adaptation**:
- Start with fundamental concepts and build progressively
- Avoid jargon or define terms immediately
- Use encouraging language and acknowledge learning challenges
- Provide clear action steps and beginner-friendly resources
- Include common mistakes to avoid and why`;

      case "customers":
         return `## Target Audience: Existing Customers

**Reader Profile**:
- Already familiar with your brand/product/service
- Seeking to maximize value from their investment
- May need help with specific features or advanced usage
- Interested in optimization and best practices
- Value ongoing education and support

**Content Adaptation**:
- Reference specific product features and capabilities
- Provide advanced tips and optimization strategies
- Address common customer questions and use cases
- Include success stories and proven methodologies
- Focus on value maximization and ROI improvement`;

      default:
         return `## Target Audience: General Audience\nTailor content appropriately for the intended readers.`;
   }
}

// --- ENHANCED FORMATTING STYLES ---
function getFormattingStyleSection(style: FormattingStyle): string {
   switch (style) {
      case "structured":
         return `## Formatting Style: Clear Structure

**Organization Framework**:
- Use descriptive, keyword-rich headings (H2, H3)
- Implement logical information hierarchy
- Create scannable content with strategic white space
- Use bullet points for lists and key benefits
- Include summary boxes or key takeaway sections
- Employ consistent formatting patterns throughout

**Visual Hierarchy**:
- Introduction with clear purpose and preview
- Main sections with 2-4 supporting subsections each
- Conclusion with actionable next steps
- Use bold text sparingly for emphasis on key points
- Include transition sentences between major sections`;

      case "narrative":
         return `## Formatting Style: Story Flow

**Narrative Structure**:
- Create compelling opening that establishes stakes
- Develop logical story progression with clear transitions
- Use case studies, examples, or scenarios as narrative vehicles
- Build tension through problem/solution dynamics
- Include character development (user personas, customer stories)
- Maintain reader engagement through strategic pacing

**Story Elements**:
- Setup: Establish context and relevance
- Conflict: Present challenges or problems
- Resolution: Provide solutions and outcomes
- Conclusion: Tie themes together with clear takeaways`;

      case "list_based":
         return `## Formatting Style: Scannable Lists

**List Organization**:
- Prioritize information by importance or sequence
- Use parallel structure for all list items
- Include brief explanations (1-2 sentences) for each point
- Group related items under themed subsections
- Use action-oriented language in list items
- Employ nested lists for complex information hierarchies

**List Variety**:
- Numbered lists for processes and sequential steps
- Bullet points for features, benefits, and options
- Checkboxes for actionable items and requirements
- Comparison formats for alternatives and choices`;

      default:
         return `## Formatting Style: Appropriate Format\nOrganize content in the most effective way for the topic and audience.`;
   }
}

// --- BRAND-FOCUSED KNOWLEDGE INTEGRATION ---
function getKnowledgeSection(knowledgeChunks?: KnowledgeChunk[]): string {
   // Only use brand knowledge chunks
   const brandChunks: KnowledgeChunk[] =
      knowledgeChunks?.filter(
         (chunk: KnowledgeChunk) => chunk.source === "brand_knowledge",
      ) ?? [];

   if (brandChunks.length === 0) {
      return `## ⚠️ BRAND KNOWLEDGE: MISSING CRITICAL INFORMATION

**MAJOR LIMITATION**: No brand knowledge has been provided. This severely limits the content's value and authenticity.

**What this means**:
- Content will be generic and lack brand personality
- No unique insights or perspectives can be included
- Brand voice and messaging cannot be maintained
- Content will sound like any competitor could have written it

**INSTRUCTION**: Create the best possible content using general best practices, but note that brand-specific knowledge would significantly improve quality and uniqueness.`;
   }

   let knowledgeSection = `## 🎯 BRAND KNOWLEDGE & VOICE (PRIORITY #1)

**CRITICAL MANDATE**: The brand knowledge below is your PRIMARY SOURCE OF TRUTH. You must weave this information throughout the entire content. Generic, non-branded content is UNACCEPTABLE.

**BRAND INTEGRATION REQUIREMENTS**:
- Minimum 3-5 direct references to brand knowledge per major section
- Use brand-specific examples, case studies, or data points
- Apply the brand's unique perspective to every main point
- Include brand terminology and concepts naturally
- Reference brand methodologies, frameworks, or approaches

**Available Brand Knowledge**:\n`;

   // Group brand knowledge chunks by category for better organization
   const categorizedChunks: Record<string, KnowledgeChunk[]> =
      brandChunks.reduce(
         (acc: Record<string, KnowledgeChunk[]>, chunk: KnowledgeChunk) => {
            const category = chunk.category || "Brand Guidelines";
            if (!acc[category]) acc[category] = [];
            acc[category].push(chunk);
            return acc;
         },
         {} as Record<string, KnowledgeChunk[]>,
      );

   Object.entries(categorizedChunks).forEach(
      ([category, chunks]: [string, KnowledgeChunk[]]) => {
         knowledgeSection += `\n### 📋 ${category}\n`;
         chunks.forEach((chunk: KnowledgeChunk, index: number) => {
            knowledgeSection += `\n**Brand Source ${index + 1}**:`;
            if (chunk.sourceType) knowledgeSection += ` (${chunk.sourceType})`;
            knowledgeSection += `\n`;
            if (chunk.summary) {
               knowledgeSection += `**Key Points**: ${chunk.summary}\n`;
            }
            if (chunk.keywords && chunk.keywords.length > 0) {
               knowledgeSection += `**Brand Keywords to Use**: ${chunk.keywords.join(", ")}\n`;
            }
            knowledgeSection += `**Brand Content to Reference**: ${chunk.content}\n\n`;
         });
      },
   );

   knowledgeSection += `**🚨 MANDATORY BRAND INTEGRATION CHECKLIST**:
✅ **Brand Voice**: Every paragraph should reflect the brand's unique voice and perspective
✅ **Specific Examples**: Include at least 2-3 specific examples, case studies, or data from the brand knowledge
✅ **Brand Terminology**: Use brand-specific terms, methodologies, and concepts throughout
✅ **Unique Insights**: Provide insights that ONLY this brand could offer based on their knowledge
✅ **Consistent Messaging**: Ensure all points align with the brand's established messaging and values
✅ **Authentic Authority**: Write as if you ARE the brand, not writing ABOUT the brand

**❌ AVOID AT ALL COSTS**:
- Generic advice that any competitor could write
- Industry platitudes without brand-specific backing
- Content that could be copy-pasted between different brands
- Vague references to "best practices" without brand context

**💡 INTEGRATION TECHNIQUES TO USE**:
- "In our experience at [Brand]..." / "We've found that..."
- "Our [proprietary method/framework/approach]..."
- "Based on our work with [specific examples from knowledge]..."
- "Unlike traditional approaches, we [brand-specific differentiation]..."
- Direct quotes or paraphrases from brand materials`;

   return knowledgeSection;
}

// --- AI PERSONA SECTION ---
function getAIPersonaSection(agent: AgentConfig): string {
   return `## AI Assistant Identity: ${agent.name}

**Your Role**: You are ${agent.name}, a specialized content creation expert with deep expertise in ${agent.contentType.replace("_", " ")}.
${agent.description ? `\n**Your Background**: ${agent.description}` : ""}

**Your Specialization**:
- Master of ${agent.contentType.replace("_", " ")} creation and optimization
- Expert in ${agent.voiceTone} communication that resonates with ${agent.targetAudience.replace("_", " ")}
- Skilled in ${agent.formattingStyle} content organization and presentation
- Knowledgeable about current best practices and industry standards

**Your Approach**:
- Always prioritize the reader's needs and desired outcomes
- Integrate brand knowledge seamlessly and naturally
- Create content that provides genuine value and actionable insights
- Maintain consistency in voice, tone, and quality across all content
- Focus on creating content that achieves specific business objectives

**Success Criteria**:
Your content succeeds when it:
- Engages the target audience from the first sentence
- Provides clear, actionable value
- Reflects the brand's unique expertise and perspective
- Achieves the intended business or educational outcome
- Maintains professional quality while being accessible`;
}

function getLanguageSection(language: AgentConfig["language"]): string {
   const capitalizedLanguage =
      language.charAt(0).toUpperCase() + language.slice(1);

   return `## Language & Communication Standards
**Primary Language**: Write exclusively in **${capitalizedLanguage}**
- Use natural, native-level fluency with appropriate idioms and expressions
- Employ cultural references and examples that resonate with ${capitalizedLanguage} speakers
- Apply region-specific spelling, grammar, and punctuation conventions

**Quality Requirements**:
- Write original content, not translations - think directly in ${capitalizedLanguage}
- Use terminology and concepts familiar to native speakers
- Explain foreign terms or technical jargon when necessary
- Maintain consistent tone and style throughout all interactions

**Cultural Adaptation**:
- Adjust communication style to match ${capitalizedLanguage} cultural norms
- Use appropriate levels of formality for the context
- Reference relevant cultural touchstones, holidays, or shared experiences when helpful
`;
}

// --- BRAND INTEGRATION SECTION ---
function getBrandIntegrationSection(
   brandIntegration: AgentConfig["brandIntegration"],
): string {
   let approachDetails = "";
   let sellingBehavior = "";

   switch (brandIntegration) {
      case "strict_guideline":
         approachDetails = `- Follow brand guidelines exactly with no creative interpretation
- Use only pre-approved messaging, terminology, and positioning
- Reference brand values and mission in every relevant interaction
- Maintain consistent brand voice across all communications`;
         sellingBehavior = `- Actively promote brand products/services when contextually appropriate
- Use approved sales messaging and value propositions
- Direct users toward brand solutions for their needs
- Emphasize brand differentiators and competitive advantages`;
         break;

      case "flexible_guideline":
         approachDetails = `- Use brand guidelines as foundation while adapting to context
- Blend brand voice with audience-appropriate communication
- Reference brand values naturally without forcing mentions
- Allow creative interpretation within brand boundaries`;
         sellingBehavior = `- Suggest brand solutions when genuinely relevant to user needs
- Balance helpful advice with subtle brand promotion
- Focus on value delivery while maintaining brand awareness
- Avoid pushy sales tactics - prioritize relationship building`;
         break;

      case "reference_only":
         approachDetails = `- Use brand knowledge as background context only
- Avoid direct brand mentions unless specifically relevant
- Focus on providing value without overt brand promotion
- Maintain professional neutrality while being brand-informed`;
         sellingBehavior = `- Do not actively sell or promote brand products/services
- Provide unbiased advice even if it doesn't favor the brand
- Only mention brand solutions if directly asked or highly relevant
- Prioritize user needs over brand promotion`;
         break;

      case "creative_blend":
         approachDetails = `- Integrate brand personality through storytelling and metaphors
- Use brand values as inspiration for creative communication
- Highlight unique brand characteristics through engaging narratives
- Balance brand representation with creative freedom`;
         sellingBehavior = `- Weave brand benefits into creative content naturally
- Use storytelling to demonstrate brand value without hard selling
- Create memorable brand experiences through innovative approaches
- Build brand affinity through engaging, value-driven interactions`;
         break;

      default:
         approachDetails = `- Integrate brand according to its unique style and requirements
- Balance brand representation with user value delivery`;
         sellingBehavior = `- Adapt selling approach based on brand strategy and user context`;
   }

   const formatIntegrationStyle = (style: string) =>
      style
         .split("_")
         .map((word) => word.charAt(0).toUpperCase() + word.slice(1))
         .join(" ");

   return `## Brand Integration & Sales Approach
**Integration Style**: **${formatIntegrationStyle(brandIntegration)}**

**Brand Communication Strategy**:
${approachDetails}

**Sales & Promotion Behavior**:
${sellingBehavior}

**Key Reminders**:
- Always prioritize user value and genuine helpfulness
- Build trust through authentic, helpful interactions
- Adapt brand mentions to conversation context and user needs
- Maintain professional integrity while representing the brand
`;
}

<<<<<<< HEAD
// --- COMMUNICATION STYLE SECTION ---
function getCommunicationStyleSection(
   communicationStyle: AgentConfig["communicationStyle"],
): string {
   switch (communicationStyle) {
      case "first_person":
         return `## Communication Style: First Person Perspective

**Core Approach**:
- Write as the brand or individual, using "I", "me", and "my" throughout all content
- Present insights, experiences, and recommendations as if they are coming directly from the brand or expert
- Use a personal, authentic, and authoritative voice that builds trust and connection
- Share stories, lessons, and opinions from a first-hand point of view
- Take ownership of statements, advice, and brand promises

**Example Language Patterns**:
- "In my experience..."
- "I recommend..."
- "We've found that..."
- "My approach is..."
- "I believe..."

**Key Reminders**:
- Avoid referring to the brand or individual in the third person
- Maintain consistency in first-person language across all sections
- Use direct, confident statements that reflect personal expertise and accountability`;
      case "third_person":
         return `## Communication Style: Third Person Perspective

**Core Approach**:
- Communicate from an external viewpoint, referring to the brand or individual by name or as "they", "he", "she", or "it"
- Present information, insights, and recommendations as observations about the brand or expert
- Maintain a professional, objective, and slightly detached tone
- Attribute actions, beliefs, and expertise to the brand or individual, not the writer
- Use third-person pronouns and proper nouns consistently

**Example Language Patterns**:
- "[Brand] recommends..."
- "They have found that..."
- "According to [Brand], ..."
- "Their approach is..."
- "[Brand] believes..."

**Key Reminders**:
- Avoid using "I", "me", or "my" in any context
- Ensure all statements are attributed to the brand or individual, not the writer
- Maintain third-person perspective throughout the content`;
      default:
         return "";
   }
}

=======
>>>>>>> 45cc1ad0
// --- ENHANCED PROMPT GENERATOR ---
export function generateAgentPrompt(
   agent: AgentConfig,
   opts: AgentPromptOptions,
): string {
   const sections = [
      getAIPersonaSection(agent),
      getContentTypeSection(agent.contentType, opts.contentRequest),
      getVoiceToneSection(agent.voiceTone),
      getTargetAudienceSection(agent.targetAudience),
      getFormattingStyleSection(agent.formattingStyle ?? "structured"),
      getLanguageSection(agent.language), // NEW
<<<<<<< HEAD
      getCommunicationStyleSection(agent.communicationStyle), // NEW
=======
>>>>>>> 45cc1ad0
      getBrandIntegrationSection(agent.brandIntegration), // NEW
      getKnowledgeSection(opts.knowledgeChunks),
   ];

   // Add base prompt if exists (custom agent instructions)
   if (agent.basePrompt) {
      sections.push(`## Custom Agent Instructions\n\n${agent.basePrompt}`);
   }

   // Add additional context if provided
   if (opts.additionalContext) {
      sections.push(`## Additional Context\n\n${opts.additionalContext}`);
   }

   // Add specific requirements if provided
   if (opts.specificRequirements && opts.specificRequirements.length > 0) {
      sections.push(
         `## Specific Requirements\n\n${opts.specificRequirements.map((req: string) => `- ${req}`).join("\n")}`,
      );
   }

   // Final execution instruction
   sections.push(`## Content Creation Task

**Topic**: ${opts.contentRequest.topic}
**Brief**: ${opts.contentRequest.briefDescription}

Create content that perfectly matches all the above specifications. The content should be:
- Complete and ready to publish
- Optimized for the specified content type and length
- Written in the exact voice and tone specified
- Targeted precisely to the intended audience
- Formatted according to the specified style
- Rich with insights from the brand knowledge base
- Valuable and actionable for the reader

Begin creating the content now.`);

   return sections
      .filter((section) => section.trim().length > 0)
      .join(`\n\n${"=".repeat(50)}\n\n`);
}

// --- DEFAULT BASE PROMPT GENERATOR ---
export function generateDefaultBasePrompt(agent: AgentConfig): string {
   const sections = [
      getAIPersonaSection(agent),
      getContentTypeSection(agent.contentType, {
         briefDescription: "",
         topic: "",
      }),
      getVoiceToneSection(agent.voiceTone),
      getTargetAudienceSection(agent.targetAudience),
      getFormattingStyleSection(agent.formattingStyle ?? "structured"),
<<<<<<< HEAD
      getCommunicationStyleSection(agent.communicationStyle),
=======
>>>>>>> 45cc1ad0
      getLanguageSection(agent.language), // Added language section
      getBrandIntegrationSection(agent.brandIntegration), // Added brand integration section
   ];
   if (agent.basePrompt) {
      sections.push(`## Custom Agent Instructions\n\n${agent.basePrompt}`);
   }

   return sections
      .filter((section) => section.trim().length > 0)
      .join(`\n\n${"=".repeat(50)}\n\n`);
}

// --- UTILITY FUNCTIONS ---
export function validateContentRequest(request: ContentRequest): string[] {
   const errors: string[] = [];

   if (!request.topic || request.topic.trim().length === 0) {
      errors.push("Topic is required");
   }

   if (
      !request.briefDescription ||
      request.briefDescription.trim().length === 0
   ) {
      errors.push("Brief description is required");
   }

   if (request.topic && request.topic.length > 200) {
      errors.push("Topic should be under 200 characters for clarity");
   }

   if (request.briefDescription && request.briefDescription.length > 1000) {
      errors.push("Brief description should be under 1000 characters");
   }

   return errors;
}

export function getPromptTokenEstimate(prompt: string): number {
   // More accurate estimation: 1 token ≈ 3.5 characters for mixed content
   return Math.ceil(prompt.length / 3.5);
}

export function optimizeKnowledgeChunks(
   chunks: KnowledgeChunk[],
   topic: string,
   briefDescription: string,
   maxTokens: number = 8000,
): KnowledgeChunk[] {
   // Always prioritize brand guidelines and voice documents
   const BRAND_PRIORITY_KEYWORDS = [
      "brand guidelines",
      "brand voice",
      "brand values",
      "company values",
      "brand personality",
      "tone of voice",
      "messaging guidelines",
      "brand story",
      "mission statement",
      "vision statement",
      "about us",
   ];

   // Score chunks based on brand importance and topic relevance
   const scoredChunks = chunks.map((chunk) => {
      let relevanceScore = 0;
      const topicLower = topic.toLowerCase();
      const descriptionLower = briefDescription.toLowerCase();
      const chunkText = (
         chunk.content +
         " " +
         (chunk.summary || "") +
         " " +
         (chunk.keywords?.join(" ") || "") +
         " " +
         (chunk.category || "") +
         " " +
         (chunk.source || "")
      ).toLowerCase();

      // CRITICAL: Brand guidelines get massive priority boost
      const isBrandGuideline = BRAND_PRIORITY_KEYWORDS.some(
         (keyword) =>
            chunkText.includes(keyword) ||
            chunk.category?.toLowerCase().includes("brand") ||
            chunk.source?.toLowerCase().includes("brand"),
      );

      if (isBrandGuideline) {
         relevanceScore += 100; // Huge boost for brand content
      }

      // Topic keyword matching
      if (chunk.keywords) {
         relevanceScore +=
            chunk.keywords.filter(
               (keyword: string) =>
                  topicLower.includes(keyword.toLowerCase()) ||
                  descriptionLower.includes(keyword.toLowerCase()),
            ).length * 15;
      }

      // Content relevance to topic
      const allSearchTerms = [
         ...topicLower.split(/\s+/),
         ...descriptionLower.split(/\s+/),
      ];
      relevanceScore +=
         allSearchTerms.filter(
            (word) => word.length > 3 && chunkText.includes(word),
         ).length * 8;

      // Category matching bonus
      if (chunk.category) {
         if (
            topicLower.includes(chunk.category.toLowerCase()) ||
            descriptionLower.includes(chunk.category.toLowerCase())
         ) {
            relevanceScore += 20;
         }
      }

      // Source type bonuses (some source types are more valuable)
      if (chunk.sourceType) {
         const sourceType = chunk.sourceType.toLowerCase();
         if (
            ["brand_guidelines", "style_guide", "brand_book"].includes(
               sourceType,
            )
         ) {
            relevanceScore += 50;
         } else if (
            ["case_study", "success_story", "testimonial"].includes(sourceType)
         ) {
            relevanceScore += 30;
         } else if (["blog_post", "article", "content"].includes(sourceType)) {
            relevanceScore += 20;
         }
      }

      return { ...chunk, relevanceScore };
   });

   // Sort by relevance (brand guidelines will naturally float to top)
   const sortedChunks = scoredChunks.sort(
      (a, b) => b.relevanceScore - a.relevanceScore,
   );

   // Always include top brand guidelines chunks, then fill with most relevant
   let currentTokens = 0;
   const optimizedChunks: KnowledgeChunk[] = [];

   // First pass: Include all high-priority brand content
   const brandChunks = sortedChunks.filter(
      (chunk) => chunk.relevanceScore >= 100,
   );
   for (const chunk of brandChunks) {
      const chunkTokens = getPromptTokenEstimate(
         chunk.content + (chunk.summary || ""),
      );
      if (currentTokens + chunkTokens <= maxTokens * 0.6) {
         // Reserve 60% tokens for brand content
         optimizedChunks.push(chunk);
         currentTokens += chunkTokens;
      }
   }

   // Second pass: Fill remaining space with topic-relevant content
   const remainingChunks = sortedChunks.filter(
      (chunk) => chunk.relevanceScore < 100,
   );
   for (const chunk of remainingChunks) {
      const chunkTokens = getPromptTokenEstimate(
         chunk.content + (chunk.summary || ""),
      );
      if (currentTokens + chunkTokens <= maxTokens) {
         optimizedChunks.push(chunk);
         currentTokens += chunkTokens;
      } else {
         break;
      }
   }

   return optimizedChunks;
}

// Helper function to get ALL knowledge chunks for an agent (not just 5)
export function getAllAgentKnowledgeChunks(
   allChunks: KnowledgeChunk[],
   agentId: string,
   contentRequest: ContentRequest,
): KnowledgeChunk[] {
   // This would typically be called from your database layer
   // Filter chunks by agentId only (isActive removed)
   const agentChunks = allChunks.filter((chunk) => chunk.agentId === agentId);

   // Optimize and return the best chunks for this specific request
   return optimizeKnowledgeChunks(
      agentChunks,
      contentRequest.topic,
      contentRequest.briefDescription,
   );
}

// --- AGENT ENHANCEMENT SUGGESTIONS ---
export interface AgentEnhancement {
   field: keyof AgentConfig;
   suggestion: string;
   priority: "high" | "medium" | "low";
}

export function generateAgentEnhancements(
   agent: AgentConfig,
): AgentEnhancement[] {
   const enhancements: AgentEnhancement[] = [];

   if (!agent.description || agent.description.length < 20) {
      enhancements.push({
         field: "description",
         suggestion:
            "Add a detailed description (50-200 words) explaining the agent's expertise, focus area, and unique value proposition.",
         priority: "high",
      });
   }

   if (!agent.basePrompt || agent.basePrompt.length < 50) {
      enhancements.push({
         field: "basePrompt",
         suggestion:
            "Add custom instructions (100-500 words) with specific guidelines, brand voice examples, or unique requirements for this agent.",
         priority: "medium",
      });
   }

   return enhancements;
}<|MERGE_RESOLUTION|>--- conflicted
+++ resolved
@@ -568,7 +568,6 @@
 `;
 }
 
-<<<<<<< HEAD
 // --- COMMUNICATION STYLE SECTION ---
 function getCommunicationStyleSection(
    communicationStyle: AgentConfig["communicationStyle"],
@@ -621,8 +620,6 @@
    }
 }
 
-=======
->>>>>>> 45cc1ad0
 // --- ENHANCED PROMPT GENERATOR ---
 export function generateAgentPrompt(
    agent: AgentConfig,
@@ -635,10 +632,7 @@
       getTargetAudienceSection(agent.targetAudience),
       getFormattingStyleSection(agent.formattingStyle ?? "structured"),
       getLanguageSection(agent.language), // NEW
-<<<<<<< HEAD
       getCommunicationStyleSection(agent.communicationStyle), // NEW
-=======
->>>>>>> 45cc1ad0
       getBrandIntegrationSection(agent.brandIntegration), // NEW
       getKnowledgeSection(opts.knowledgeChunks),
    ];
@@ -693,10 +687,7 @@
       getVoiceToneSection(agent.voiceTone),
       getTargetAudienceSection(agent.targetAudience),
       getFormattingStyleSection(agent.formattingStyle ?? "structured"),
-<<<<<<< HEAD
       getCommunicationStyleSection(agent.communicationStyle),
-=======
->>>>>>> 45cc1ad0
       getLanguageSection(agent.language), // Added language section
       getBrandIntegrationSection(agent.brandIntegration), // Added brand integration section
    ];
@@ -893,6 +884,8 @@
    // This would typically be called from your database layer
    // Filter chunks by agentId only (isActive removed)
    const agentChunks = allChunks.filter((chunk) => chunk.agentId === agentId);
+   // Filter chunks by agentId only (isActive removed)
+   const agentChunks = allChunks.filter((chunk) => chunk.agentId === agentId);
 
    // Optimize and return the best chunks for this specific request
    return optimizeKnowledgeChunks(
