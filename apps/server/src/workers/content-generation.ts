import { Queue, Worker, type Job } from "bullmq";
import { eq, sql, and, isNotNull } from "drizzle-orm";
import { db } from "../integrations/database";
import { openRouter } from "../integrations/openrouter";
import { content, contentRequest } from "../schemas/content-schema";
import { knowledgeChunk } from "../schemas/agent-schema";
import type { agent } from "../schemas/agent-schema";
import { redis } from "../services/redis";
import { embeddingService } from "../services/embedding";
import {
   generateAgentPrompt,
   type AgentPromptOptions,
} from "../services/agent-prompt";

// Enhanced types
export type ContentRequestWithAgent = typeof contentRequest.$inferSelect & {
   agent: typeof agent.$inferSelect;
};

export type ContentGenerationJobData = {
   requestId: string;
   options?: {
      maxRetries?: number;
      includeKnowledgeBase?: boolean;
      maxKnowledgeChunks?: number;
      maxSimilarContent?: number;
      customPromptInstructions?: string;
   };
};

export type GeneratedContentResult = {
   content: string;
   metadata?: ContentQualityMetrics & {
      topics?: string[];
      confidence?: number;
   };
};

// Content quality metrics
type ContentQualityMetrics = {
   wordCount: number;
   readingTime: number;
   paragraphCount: number;
   sentenceCount: number;
   avgWordsPerSentence: number;
   readabilityScore: number;
};

// Enhanced configuration
const CONTENT_CONFIG = {
   LARGE_MODEL: "google/gemini-2.0-flash-001", // Replace with actual large model name
   QWEN_MODEL: "google/gemini-2.0-flash-001",
   RETRY_ATTEMPTS: 3,
   RETRY_DELAY: 1000, // ms
   MAX_KNOWLEDGE_CHUNKS: 10,
   MAX_SIMILAR_CONTENT: 3,
   MIN_CONTENT_LENGTH: 100,
   MAX_CONTENT_LENGTH: 50000,
   WORDS_PER_MINUTE: 200, // Reading speed
   EMBEDDING_SIMILARITY_THRESHOLD: 0.7,
   CONTENT_GENERATION_TIMEOUT: 120000, // 2 minutes
} as const;

// Utility functions
function slugify(text: string): string {
   return text
      .toString()
      .toLowerCase()
      .normalize("NFD")
      .replace(/[\u0300-\u036f]/g, "") // Remove diacritics
      .replace(/\s+/g, "-")
      .replace(/[^\w-]+/g, "")
      .replace(/--+/g, "-")
      .replace(/^-+/, "")
      .replace(/-+$/, "")
      .substring(0, 100); // Limit slug length
}

function calculateContentMetrics(text: string): ContentQualityMetrics {
   if (!text || typeof text !== "string") {
      return {
         wordCount: 0,
         readingTime: 0,
         paragraphCount: 0,
         sentenceCount: 0,
         avgWordsPerSentence: 0,
         readabilityScore: 0,
      };
   }

   const words = text
      .trim()
      .split(/\s+/)
      .filter((word) => word.length > 0);
   const wordCount = words.length;
   const readingTime = Math.ceil(wordCount / CONTENT_CONFIG.WORDS_PER_MINUTE);

   const paragraphs = text.split(/\n\s*\n/).filter((p) => p.trim().length > 0);
   const paragraphCount = paragraphs.length;

   const sentences = text.split(/[.!?]+/).filter((s) => s.trim().length > 0);
   const sentenceCount = sentences.length;

   const avgWordsPerSentence =
      sentenceCount > 0 ? wordCount / sentenceCount : 0;

   // Simple readability score (Flesch-like approximation)
   const avgSentenceLength = avgWordsPerSentence;
   const avgSyllablesPerWord =
      words.reduce((sum, word) => {
         return (
            sum +
            Math.max(1, word.toLowerCase().replace(/[^aeiou]/g, "").length)
         );
      }, 0) / wordCount;

   const readabilityScore = Math.max(
      0,
      206.835 - 1.015 * avgSentenceLength - 84.6 * avgSyllablesPerWord,
   );

   return {
      wordCount,
      readingTime,
      paragraphCount,
      sentenceCount,
      avgWordsPerSentence: Math.round(avgWordsPerSentence * 100) / 100,
      readabilityScore: Math.round(readabilityScore * 100) / 100,
   };
}

// Enhanced RAG retrieval with proper vector similarity
async function retrieveRelevantKnowledge(
   agentId: string,
   topic: string,
   briefDescription: string,
   job: Job,
   options: ContentGenerationJobData["options"] = {},
): Promise<{
   knowledgeText?: string;
   usedSources: string[];
}> {
   const maxKnowledgeChunks =
      options.maxKnowledgeChunks || CONTENT_CONFIG.MAX_KNOWLEDGE_CHUNKS;

   let knowledgeText: string | undefined;
   const usedSources: string[] = [];

   try {
      job.log("Generating query embedding for knowledge retrieval...");

      // Create a comprehensive query string
      const queryText = `${topic}. ${briefDescription || ""}`.trim();
      const queryEmbedding =
         await embeddingService.generateFileContentEmbedding(queryText);

      if (!queryEmbedding) {
         throw new Error("Failed to generate query embedding");
      }

      // Retrieve relevant knowledge chunks with vector similarity
      job.log(
         `Searching for relevant knowledge chunks (limit: ${maxKnowledgeChunks})...`,
      );

      const relevantKnowledge = await db
         .select({
            id: knowledgeChunk.id,
            content: knowledgeChunk.content,
            summary: knowledgeChunk.summary,
            category: knowledgeChunk.category,
            keywords: knowledgeChunk.keywords,
            source: knowledgeChunk.source,
            embedding: knowledgeChunk.embedding,
         })
         .from(knowledgeChunk)
         .where(
            and(
               eq(knowledgeChunk.agentId, agentId),
               isNotNull(knowledgeChunk.embedding),
               // eq(knowledgeChunk.isActive, true), // removed
            ),
         )
         .orderBy(sql`embedding <-> ${JSON.stringify(queryEmbedding)}::vector`)
         .limit(maxKnowledgeChunks);

      if (relevantKnowledge.length > 0) {
         knowledgeText = relevantKnowledge
            .map(
               (chunk, idx) =>
                  `Knowledge Source ${idx + 1} (${chunk.category || "general"}):\n` +
                  `Summary: ${chunk.summary || "N/A"}\n` +
                  `Content: ${chunk.content}\n` +
                  `Keywords: ${chunk.keywords ? chunk.keywords.join(", ") : "N/A"}\n`,
            )
            .join("\n---\n\n");

         usedSources.push(
            ...relevantKnowledge
               .map((k) => k.source || "knowledge_base")
               .filter(Boolean),
         );
         job.log(
            `Retrieved ${relevantKnowledge.length} relevant knowledge chunks`,
         );
      }
   } catch (error) {
      job.log(
         `Knowledge retrieval failed: ${error instanceof Error ? error.message : String(error)}`,
      );
   }

   return { knowledgeText, usedSources };
}

// Retrieve only brand-related knowledge chunks
async function retrieveBrandKnowledge(
   agentId: string,
   job: Job,
   options: ContentGenerationJobData["options"] = {},
): Promise<{
   knowledgeText?: string;
   usedSources: string[];
}> {
   const maxKnowledgeChunks =
      options.maxKnowledgeChunks || CONTENT_CONFIG.MAX_KNOWLEDGE_CHUNKS;
   let knowledgeText: string | undefined;
   const usedSources: string[] = [];
   try {
      job.log("Retrieving brand-related knowledge chunks...");
      const brandKnowledge = await db
         .select({
            id: knowledgeChunk.id,
            content: knowledgeChunk.content,
            summary: knowledgeChunk.summary,
            category: knowledgeChunk.category,
            keywords: knowledgeChunk.keywords,
            source: knowledgeChunk.source,
            embedding: knowledgeChunk.embedding,
         })
         .from(knowledgeChunk)
         .where(
            and(
               eq(knowledgeChunk.agentId, agentId),
               isNotNull(knowledgeChunk.embedding),
<<<<<<< HEAD
               eq(knowledgeChunk.source, "brand_knowledge"), // Fetch all brand knowledge by source
=======
               eq(knowledgeChunk.category, "brand_guideline"),
>>>>>>> 45cc1ad0
            ),
         )
         .limit(maxKnowledgeChunks);
      if (brandKnowledge.length > 0) {
         knowledgeText = brandKnowledge
            .map(
               (chunk, idx) =>
<<<<<<< HEAD
                  `Brand Knowledge ${idx + 1} (${chunk.category || "brand"}):\n` +
=======
                  `Brand Knowledge ${idx + 1} (${chunk.category}):\n` +
>>>>>>> 45cc1ad0
                  `Summary: ${chunk.summary || "N/A"}\n` +
                  `Content: ${chunk.content}\n` +
                  `Keywords: ${chunk.keywords ? chunk.keywords.join(", ") : "N/A"}\n`,
            )
            .join("\n---\n\n");
         usedSources.push(
            ...brandKnowledge
               .map((k) => k.source || "brand_knowledge_base")
               .filter(Boolean),
         );
         job.log(`Retrieved ${brandKnowledge.length} brand knowledge chunks`);
      }
   } catch (error) {
      job.log(
         `Brand knowledge retrieval failed: ${error instanceof Error ? error.message : String(error)}`,
      );
   }
   return { knowledgeText, usedSources };
}

// Retrieve only topic/description-relevant knowledge chunks (excluding brand)
async function retrieveTopicKnowledge(
   agentId: string,
   topic: string,
   briefDescription: string,
   job: Job,
   options: ContentGenerationJobData["options"] = {},
): Promise<{
   knowledgeText?: string;
   usedSources: string[];
}> {
   const maxKnowledgeChunks =
      options.maxKnowledgeChunks || CONTENT_CONFIG.MAX_KNOWLEDGE_CHUNKS;
   let knowledgeText: string | undefined;
   const usedSources: string[] = [];
   try {
      job.log("Generating query embedding for topic knowledge retrieval...");
      const queryText = `${topic}. ${briefDescription || ""}`.trim();
      const queryEmbedding =
         await embeddingService.generateFileContentEmbedding(queryText);
      if (!queryEmbedding) {
         throw new Error("Failed to generate query embedding");
      }
      job.log(
         `Searching for topic-relevant knowledge chunks (limit: ${maxKnowledgeChunks})...`,
      );
      const topicKnowledge = await db
         .select({
            id: knowledgeChunk.id,
            content: knowledgeChunk.content,
            summary: knowledgeChunk.summary,
            category: knowledgeChunk.category,
            keywords: knowledgeChunk.keywords,
            source: knowledgeChunk.source,
            embedding: knowledgeChunk.embedding,
         })
         .from(knowledgeChunk)
         .where(
            and(
               eq(knowledgeChunk.agentId, agentId),
               isNotNull(knowledgeChunk.embedding),
               sql`(category IS NULL OR category != 'brand')`,
            ),
         )
         .orderBy(sql`embedding <-> ${JSON.stringify(queryEmbedding)}::vector`)
         .limit(maxKnowledgeChunks);
      if (topicKnowledge.length > 0) {
         knowledgeText = topicKnowledge
            .map(
               (chunk, idx) =>
                  `Knowledge Source ${idx + 1} (${chunk.category || "general"}):\n` +
                  `Summary: ${chunk.summary || "N/A"}\n` +
                  `Content: ${chunk.content}\n` +
                  `Keywords: ${chunk.keywords ? chunk.keywords.join(", ") : "N/A"}\n`,
            )
            .join("\n---\n\n");
         usedSources.push(
            ...topicKnowledge
               .map((k) => k.source || "knowledge_base")
               .filter(Boolean),
         );
         job.log(`Retrieved ${topicKnowledge.length} topic knowledge chunks`);
      }
   } catch (error) {
      job.log(
         `Topic knowledge retrieval failed: ${error instanceof Error ? error.message : String(error)}`,
      );
   }
   return { knowledgeText, usedSources };
}

// Enhanced content generation with better error handling
async function generateContent(
   prompt: string,
   job: Job,
   model: string, // Add model parameter
   attempt: number = 1,
   outputType: "article" | "tags" = "article", // Add outputType for context-aware validation
): Promise<GeneratedContentResult> {
   const maxAttempts = CONTENT_CONFIG.RETRY_ATTEMPTS;

   try {
      job.log(
         `Content generation attempt ${attempt}/${maxAttempts} using model: ${model}`,
      );

      const response = (await Promise.race([
         openRouter.chat.completions.create({
            model: model,
            messages: [{ role: "user", content: prompt }],
            response_format:
               outputType === "tags" ? { type: "json_object" } : undefined,
            temperature: 0.7,
            max_tokens: 4000,
         }),
         new Promise((_, reject) =>
            setTimeout(
               () => reject(new Error("Content generation timeout")),
               CONTENT_CONFIG.CONTENT_GENERATION_TIMEOUT,
            ),
         ),
      ])) as {
         choices: Array<{
            message: { content: string };
         }>;
      };

      const generatedText = response.choices[0]?.message?.content;
      console.log(generatedText);
      if (!generatedText) {
         throw new Error("Empty response from content generation model");
      }

      if (outputType === "article") {
         // No validation: just return the string as content
         return {
            content: generatedText,
         };
      } else if (outputType === "tags") {
         // No validation: just parse and return the JSON
         let result: {
            content?: string;
            confidence?: number;
            topics?: string[];
         };
         try {
            result = JSON.parse(generatedText);
         } catch {
            // Try to extract JSON from potential markdown or text wrapping
            const jsonMatch =
               generatedText.match(/```(?:json)?\s*({[\s\S]*?})\s*```/) ||
               generatedText.match(/({[\s\S]*})/);
            if (jsonMatch && typeof jsonMatch[1] === "string") {
               result = JSON.parse(jsonMatch[1]);
            } else {
               // If parsing fails, return empty topics
               result = { topics: [] };
            }
         }
         return {
            content: result.content || "",
            metadata: {
               wordCount: 0,
               readingTime: 0,
               paragraphCount: 0,
               sentenceCount: 0,
               avgWordsPerSentence: 0,
               readabilityScore: 0,
               confidence: result.confidence || 0.8,
               topics: result.topics || [],
            },
         };
      } else {
         throw new Error(`Unknown outputType: ${outputType}`);
      }
   } catch (error) {
      const errorMsg = `Content generation attempt ${attempt} failed: ${error instanceof Error ? error.message : String(error)}`;
      job.log(errorMsg);

      if (attempt >= maxAttempts) {
         throw new Error(
            `Content generation failed after ${maxAttempts} attempts: ${error instanceof Error ? error.message : String(error)}`,
         );
      }

      // Wait before retry with exponential backoff
      await new Promise((resolve) =>
         setTimeout(resolve, CONTENT_CONFIG.RETRY_DELAY * attempt),
      );

      return generateContent(prompt, job, model, attempt + 1, outputType);
   }
}

// Enhanced content saving with better error handling and metadata
async function saveContent(
   request: ContentRequestWithAgent,
   generatedContent: GeneratedContentResult,
   usedSources: string[],
   job: Job,
): Promise<typeof content.$inferSelect> {
   const slug = slugify(request.topic);
   const metrics: ContentQualityMetrics =
      generatedContent.metadata &&
      typeof generatedContent.metadata.readabilityScore === "number"
         ? (generatedContent.metadata as ContentQualityMetrics)
         : calculateContentMetrics(generatedContent.content);

   try {
      job.log("Saving content to database...");

      // Check for slug conflicts and make unique if necessary
      let uniqueSlug = slug;
      let counter = 1;

      while (true) {
         const existing = await db.query.content.findFirst({
            where: eq(content.slug, uniqueSlug),
            columns: { id: true },
         });

         if (!existing) break;

         uniqueSlug = `${slug}-${counter}`;
         counter++;

         if (counter > 100) {
            // Prevent infinite loop
            uniqueSlug = `${slug}-${Date.now()}`;
            break;
         }
      }

      // Create content record with enhanced metadata
      const [newContent] = await db
         .insert(content)
         .values({
            agentId: request.agentId,
            body: generatedContent.content,
            title: request.topic,
            userId: request.userId,
            slug: uniqueSlug,
            wordsCount: metrics.wordCount,
            readTimeMinutes: metrics.readingTime,
            qualityScore: metrics.readabilityScore,
            topics: generatedContent.metadata?.topics || [],
            sources: usedSources || [],
         })
         .returning();

      if (!newContent) {
         throw new Error("Failed to create content record - no data returned");
      }

      // Update the content request
      await db
         .update(contentRequest)
         .set({
            isCompleted: true,
            generatedContentId: newContent.id,
            // completedAt: new Date(), // If your schema has this field
         })
         .where(eq(contentRequest.id, request.id));

      job.log(
         `Content saved successfully with ID: ${newContent.id}, slug: ${uniqueSlug}`,
      );

      return newContent;
   } catch (error) {
      const errorMsg = `Database error while saving content: ${error instanceof Error ? error.message : String(error)}`;
      job.log(errorMsg);
      throw new Error(errorMsg);
   }
}

// Enhanced queue configuration
export const contentGenerationQueue = new Queue("content-generation", {
   connection: redis,
   defaultJobOptions: {
      removeOnComplete: 25, // Keep more completed jobs for analytics
      removeOnFail: 50, // Keep failed jobs for debugging
      attempts: 3,
      backoff: {
         type: "exponential",
         delay: 5000,
      },
      delay: 1000, // Small delay to prevent overwhelming the API
   },
});

contentGenerationQueue.on("error", (err) => {
   console.error("Content generation queue error:", err);
});

// Enhanced worker with comprehensive error handling and monitoring
export const contentGenerationWorker = new Worker(
   "content-generation",
   async (job: Job<ContentGenerationJobData>) => {
      const { requestId, options = {} } = job.data;
      const startTime = Date.now();

      job.log(`Starting content generation for request: ${requestId}`);
      job.updateProgress(0);

      try {
         // Fetch request with agent data
         job.log("Fetching content request and agent data...");
         const request = await db.query.contentRequest.findFirst({
            where: eq(contentRequest.id, requestId),
            with: {
               agent: true,
            },
         });

         if (!request || !request.agent) {
            throw new Error(
               `Request ${requestId} or associated agent not found`,
            );
         }

         job.updateProgress(10);

         const { topic, briefDescription } = request;
         job.log(`Processing request for topic: \"${topic}\"`);

         // Enhanced RAG knowledge retrieval (brand and topic)
         let knowledgeContext = "";
         let usedSources: string[] = [];

         if (options.includeKnowledgeBase !== false) {
            // Default to true
            job.log("Retrieving brand and topic knowledge...");
            job.updateProgress(20);

            // Fetch brand knowledge
            const brandResults = await retrieveBrandKnowledge(
               request.agentId,
               job,
               options,
            );

            // Fetch topic/description knowledge
            const topicResults = await retrieveTopicKnowledge(
               request.agentId,
               topic,
               briefDescription || "",
               job,
               options,
            );

            const contextParts = [];
            if (brandResults.knowledgeText) {
               contextParts.push(
                  `=== BRAND KNOWLEDGE ===\n${brandResults.knowledgeText}`,
               );
            }
            if (topicResults.knowledgeText) {
               contextParts.push(
                  "=== RELEVANT KNOWLEDGE BASE ===\n" +
                     topicResults.knowledgeText,
               );
            }
            knowledgeContext = contextParts.join("\n\n");
            usedSources = [
               ...(brandResults.usedSources || []),
               ...(topicResults.usedSources || []),
            ];

            job.log(
               `Knowledge context prepared: ${knowledgeContext.length} characters from ${usedSources.length} sources`,
            );
         }

         job.updateProgress(40);

         // Build enhanced agent prompt for article body
         job.log("Building content generation prompt for article body...");
         const agentPromptOptions: AgentPromptOptions = {
            contentRequest: {
               topic,
               briefDescription,
            },
            additionalContext: knowledgeContext || undefined,
            specificRequirements: options.customPromptInstructions
               ? [options.customPromptInstructions]
               : undefined,
         };

         const articlePrompt = generateAgentPrompt(
            request.agent,
            agentPromptOptions,
         );
         job.log(
            `Generated article prompt length: ${articlePrompt.length} characters`,
         );
         job.updateProgress(50);

         // Generate article body with large model
         job.log("Generating article body with large model...");
         const articleContent = await generateContent(
            articlePrompt,
            job,
            CONTENT_CONFIG.LARGE_MODEL,
            1,
            "article",
         );
         job.updateProgress(60);

         // Build prompt for tags/metadata (strict JSON output)
         job.log(
            "Building strict content generation prompt for tags/metadata...",
         );
         const tagsPrompt = buildStrictTagsPrompt(articleContent.content);
         job.log(
            `Generated tags prompt length: ${tagsPrompt.length} characters`,
         );
         job.updateProgress(65);

         // Generate tags/metadata with Qwen model
         job.log("Generating tags/metadata with Qwen model...");
         const tagsContent = await generateContent(
            tagsPrompt,
            job,
            CONTENT_CONFIG.QWEN_MODEL,
            1,
            "tags",
         );
         job.updateProgress(70);

         // Merge results: use articleContent.content as body, tagsContent.metadata.topics as tags, etc.
         const mergedContent = {
            ...articleContent,
            metadata: {
               wordCount: articleContent.metadata?.wordCount ?? 0,
               readingTime: articleContent.metadata?.readingTime ?? 0,
               paragraphCount: articleContent.metadata?.paragraphCount ?? 0,
               sentenceCount: articleContent.metadata?.sentenceCount ?? 0,
               avgWordsPerSentence:
                  articleContent.metadata?.avgWordsPerSentence ?? 0,
               readabilityScore: articleContent.metadata?.readabilityScore ?? 0,
               confidence: articleContent.metadata?.confidence ?? 0.8,
               topics:
                  tagsContent.metadata &&
                  Array.isArray(tagsContent.metadata.topics)
                     ? tagsContent.metadata.topics
                     : [],
            },
         };

         // Save content to database
         job.log("Saving generated content...");
         const savedContent = await saveContent(
            request,
            mergedContent,
            usedSources,
            job,
         );
         job.updateProgress(95);

         const endTime = Date.now();
         const processingTime = endTime - startTime;

         job.updateProgress(100);
         job.log(`Content generation completed in ${processingTime}ms`);

         // Return comprehensive result
         return {
            success: true,
            requestId,
            generatedContentId: savedContent.id,
            contentSlug: savedContent.slug,
            metrics: {
               processingTimeMs: Date.now() - startTime,
               wordCount: mergedContent.metadata?.wordCount || 0,
               readingTime: mergedContent.metadata?.readingTime || 0,
               sourcesUsed: usedSources.length,
               qualityScore: mergedContent.metadata?.readabilityScore || 0,
            },
            sources: usedSources,
         };
      } catch (error) {
         const processingTime = Date.now() - startTime;
         const errorMsg = `Content generation failed for request ${requestId} after ${processingTime}ms`;
         const fullError =
            error instanceof Error ? error.message : String(error);

         job.log(`ERROR: ${errorMsg} - ${fullError}`);

         // Update request status to indicate failure
         try {
            await db
               .update(contentRequest)
               .set({
                  isCompleted: false,
                  // failureReason: fullError, // If your schema supports this
               })
               .where(eq(contentRequest.id, requestId));
         } catch (dbError) {
            job.log(
               `Failed to update request status: ${dbError instanceof Error ? dbError.message : String(dbError)}`,
            );
         }

         throw new Error(`${errorMsg}: ${fullError}`);
      }
   },
   {
      connection: redis,
      concurrency: 3, // Limit concurrent content generation
      limiter: {
         max: 20, // Max jobs per duration
         duration: 60000, // 1 minute
      },
   },
);

// Strict prompt for tags/metadata generation
function buildStrictTagsPrompt(article: string): string {
   return `You are an expert content classifier and metadata generator. Your task is to analyze the following article and output ONLY a valid JSON object with the following structure:

{
  "topics": ["tag1", "tag2", "tag3", ...]
}

Rules:
- Output ONLY the JSON object, with no extra text, markdown, or explanations.
- The topics array must contain 3-8 relevant, concise, lowercase tags (single words or short phrases, no sentences).
- Do NOT include the article text in your response.
- Do NOT add any comments or formatting outside the JSON object.
- If you are unsure, output an empty array for topics.

Here is the article:
"""
${article}
"""`;
}

// Enhanced event handlers
contentGenerationWorker.on("error", (err) => {
   console.error("Content generation worker error:", err);
});

contentGenerationWorker.on("failed", (job, err) => {
   console.error(`Content generation job ${job?.id} failed:`, err);
});

contentGenerationWorker.on("completed", (job, result) => {
   console.log(`Content generation job ${job.id} completed:`, {
      requestId: result.requestId,
      contentId: result.generatedContentId,
      processingTime: result.metrics?.processingTimeMs,
      wordCount: result.metrics?.wordCount,
   });
});

contentGenerationWorker.on("progress", (job, progress) => {
   if (typeof progress === "number" && progress % 25 === 0) {
      // Log every 25% progress
      console.log(`Content generation job ${job.id} progress: ${progress}%`);
   }
});

// Graceful shutdown with better cleanup
async function gracefulShutdown(signal: string) {
   console.log(`Received ${signal}, initiating graceful shutdown...`);

   try {
      console.log("Closing content generation worker...");
      await contentGenerationWorker.close();

      console.log("Closing content generation queue...");
      await contentGenerationQueue.close();

      console.log("Content generation services closed gracefully");
   } catch (error) {
      console.error("Error during shutdown:", error);
   }

   process.exit(0);
}

process.on("SIGINT", () => gracefulShutdown("SIGINT"));
process.on("SIGTERM", () => gracefulShutdown("SIGTERM"));

// Export utility functions for testing and external use
export {
   generateContent,
   retrieveRelevantKnowledge,
   retrieveBrandKnowledge,
   retrieveTopicKnowledge,
   calculateContentMetrics,
   slugify,
   CONTENT_CONFIG,
};<|MERGE_RESOLUTION|>--- conflicted
+++ resolved
@@ -52,6 +52,7 @@
    QWEN_MODEL: "google/gemini-2.0-flash-001",
    RETRY_ATTEMPTS: 3,
    RETRY_DELAY: 1000, // ms
+   MAX_KNOWLEDGE_CHUNKS: 10,
    MAX_KNOWLEDGE_CHUNKS: 10,
    MAX_SIMILAR_CONTENT: 3,
    MIN_CONTENT_LENGTH: 100,
@@ -178,6 +179,7 @@
             and(
                eq(knowledgeChunk.agentId, agentId),
                isNotNull(knowledgeChunk.embedding),
+               // eq(knowledgeChunk.isActive, true), // removed
                // eq(knowledgeChunk.isActive, true), // removed
             ),
          )
@@ -243,11 +245,7 @@
             and(
                eq(knowledgeChunk.agentId, agentId),
                isNotNull(knowledgeChunk.embedding),
-<<<<<<< HEAD
                eq(knowledgeChunk.source, "brand_knowledge"), // Fetch all brand knowledge by source
-=======
-               eq(knowledgeChunk.category, "brand_guideline"),
->>>>>>> 45cc1ad0
             ),
          )
          .limit(maxKnowledgeChunks);
@@ -255,11 +253,7 @@
          knowledgeText = brandKnowledge
             .map(
                (chunk, idx) =>
-<<<<<<< HEAD
                   `Brand Knowledge ${idx + 1} (${chunk.category || "brand"}):\n` +
-=======
-                  `Brand Knowledge ${idx + 1} (${chunk.category}):\n` +
->>>>>>> 45cc1ad0
                   `Summary: ${chunk.summary || "N/A"}\n` +
                   `Content: ${chunk.content}\n` +
                   `Keywords: ${chunk.keywords ? chunk.keywords.join(", ") : "N/A"}\n`,
@@ -585,7 +579,9 @@
 
          const { topic, briefDescription } = request;
          job.log(`Processing request for topic: \"${topic}\"`);
-
+         job.log(`Processing request for topic: \"${topic}\"`);
+
+         // Enhanced RAG knowledge retrieval (brand and topic)
          // Enhanced RAG knowledge retrieval (brand and topic)
          let knowledgeContext = "";
          let usedSources: string[] = [];
@@ -593,8 +589,18 @@
          if (options.includeKnowledgeBase !== false) {
             // Default to true
             job.log("Retrieving brand and topic knowledge...");
+            job.log("Retrieving brand and topic knowledge...");
             job.updateProgress(20);
 
+            // Fetch brand knowledge
+            const brandResults = await retrieveBrandKnowledge(
+               request.agentId,
+               job,
+               options,
+            );
+
+            // Fetch topic/description knowledge
+            const topicResults = await retrieveTopicKnowledge(
             // Fetch brand knowledge
             const brandResults = await retrieveBrandKnowledge(
                request.agentId,
@@ -628,7 +634,27 @@
                ...(brandResults.usedSources || []),
                ...(topicResults.usedSources || []),
             ];
-
+            const contextParts = [];
+            if (brandResults.knowledgeText) {
+               contextParts.push(
+                  `=== BRAND KNOWLEDGE ===\n${brandResults.knowledgeText}`,
+               );
+            }
+            if (topicResults.knowledgeText) {
+               contextParts.push(
+                  "=== RELEVANT KNOWLEDGE BASE ===\n" +
+                     topicResults.knowledgeText,
+               );
+            }
+            knowledgeContext = contextParts.join("\n\n");
+            usedSources = [
+               ...(brandResults.usedSources || []),
+               ...(topicResults.usedSources || []),
+            ];
+
+            job.log(
+               `Knowledge context prepared: ${knowledgeContext.length} characters from ${usedSources.length} sources`,
+            );
             job.log(
                `Knowledge context prepared: ${knowledgeContext.length} characters from ${usedSources.length} sources`,
             );
@@ -851,6 +877,8 @@
    retrieveRelevantKnowledge,
    retrieveBrandKnowledge,
    retrieveTopicKnowledge,
+   retrieveBrandKnowledge,
+   retrieveTopicKnowledge,
    calculateContentMetrics,
    slugify,
    CONTENT_CONFIG,
