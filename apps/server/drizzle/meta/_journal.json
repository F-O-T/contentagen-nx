--- conflicted
+++ resolved
@@ -5,19 +5,16 @@
     {
       "idx": 0,
       "version": "7",
-<<<<<<< HEAD
+
       "when": 1751251650238,
       "tag": "0000_wise_mentor",
-=======
-      "when": 1751215827957,
-      "tag": "0000_round_harry_osborn",
->>>>>>> 679aa40c
+
       "breakpoints": true
     },
     {
       "idx": 1,
       "version": "7",
-<<<<<<< HEAD
+
       "when": 1751251672653,
       "tag": "0001_cloudy_patch",
       "breakpoints": true
@@ -27,10 +24,7 @@
       "version": "7",
       "when": 1751251839785,
       "tag": "0002_amused_ozymandias",
-=======
-      "when": 1751215846575,
-      "tag": "0001_workable_sentry",
->>>>>>> 679aa40c
+
       "breakpoints": true
     }
   ]
