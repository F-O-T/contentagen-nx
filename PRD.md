--- conflicted
+++ resolved
@@ -5,31 +5,18 @@
 
 Aplicação de automação para criação de conteúdo de blogs, permitindo que agências de marketing de conteúdo e blogueiros individuais definam e utilizem agentes de IA para gerar posts de blog longos e textos otimizados para SEO de forma rápida e personalizada.
 
-<<<<<<< HEAD
----
-
-### 2. Público-Alvo
-=======
 ## 2. Público-Alvo
->>>>>>> 8300b321
 
 - Agências de marketing de conteúdo
 - Blogueiros individuais
 
-<<<<<<< HEAD
----
-
-### 3. Problemas a Resolver
-=======
 ## 3. Problemas a Resolver
->>>>>>> 8300b321
 
 - Falta de inspiração para pautas e temas
 - Dificuldade em manter um calendário editorial consistente
 - Qualidade de conteúdo inconsistente
 - Pouco tempo disponível para escrever
 
-<<<<<<< HEAD
 ---
 
 ### 4. Principais Funcionalidades
@@ -61,97 +48,9 @@
 - **[Not Done]** Conjunto de templates de briefing pré-configurados para diversos nichos.
 
 ---
-=======
-## 4. Principais Funcionalidades
-
-### 4.1 Criação e Gestão de Agentes de IA
-
-- **[Done]** Definição de tom de voz, público-alvo, tópicos e palavras-chave SEO.
-    - _Justification:_ The agent creation form (`AgentCreationManualForm`) already captures these details.
-- **[Done]** Escolha de estilo de formatação (subtítulos, listas etc.).
-- **[Not Done]** Configuração modular de funcionalidades (ex: ativar/desativar geração de frontmatter).
-- **[Done]** Dashboard centralizado para visualizar e gerenciar todos os agentes.
-    - _Justification:_ The `AgentListPage` component displays all agents for the user.
-
-### 4.2 Fluxo de Produção de Conteúdo
-
-- **[Done]** Tela de prompt base: usuário insere briefing para o agente.
-    - _Justification:_ The `ContentRequestForm` handles this.
-- **[Done]** Geração automática de rascunho pelo agente.
-    - _Justification:_ The content-generation worker in `apps/server` handles this process asynchronously.
-- **[Partially Done]** Interface de revisão e edição do conteúdo gerado.
-    - _Justification:_ A read-only view exists (`GeneratedContentDisplay`), but direct editing (Tiptap) is not yet implemented.
-- **[Done]** Opção de exportação para formatos padrão (Markdown, HTML, DOCX).
-    - _Justification:_ The `useContentExport` hook handles exports to Markdown, MDX, and HTML.
-
-### 4.3 Onboarding e Templates
-
-- **[Partially Done]** Tutoriais passo a passo para configurar o primeiro agente.
-    - _Justification:_ The `TalkingMascot` component provides contextual guidance, which serves as a lightweight form of onboarding. A full, dedicated tutorial is not implemented.
-- **[Not Done]** Conjunto de templates de briefing pré-configurados para diversos nichos.
-
-## 5. Fluxo de Usuário (User Flow)
-
-- **Onboarding:** Tutorial guiado explica como criar e configurar um agente. **[Partially Done]**
-- **Configuração de agente:** Definição de tom, público, tópicos e ativação de módulos específicos. **[Done]**
-- **Criação de briefing:** Usuário preenche prompt ou escolhe template. **[Done]**
-- **Geração de rascunho:** IA produz o conteúdo; usuário recebe notificações em tempo real. **[Partially Done]**
-    - Generation is done, real-time notifications are not.
-- **Revisão e Edição:** Usuário edita o texto na plataforma. **[Partially Done]**
-    - Revision is done, editing is not.
-- **Exportação:** Usuário baixa o conteúdo final. **[Done]**
 
 ## 6. Critérios de Aceitação (High-Level)
 
-- **[Done]** Usuário consegue criar um agente e gerar um rascunho em menos de 2 minutos.
-- **[Not Done]** A interface de revisão permite edição direta do texto gerado.
-- **[Not Done]** As notificações (WebSocket, Email) são disparadas corretamente após a conclusão da geração.
-
-## 7. Exclusões (Escopo Fora)
-
-- **[Not Done]** Integrações automáticas com plataformas de publicação (ex.: WordPress).
-- **[Not Done]** Funções avançadas de analítica ou métricas de performance de posts.
-- **[Not Done]** Agendamento de calendário editorial automatizado.
-
-## 8. Evolução do Produto (v2.0)
-
-Esta seção detalha as novas funcionalidades e melhorias planejadas para a próxima grande versão.
-
-### 8.1 Configuração Avançada e Modular do Agente
-
-**Descrição:**
-Para oferecer maior controle e personalização, a página de "Detalhes do Agente" será o hub para configurar o comportamento do agente de forma modular.
-
-**Funcionalidades:**
-
-- **[Not Done]** Página de Detalhes do Agente: Nova rota (`/agents/:agentId`) para visualização e edição aprofundada.
-- **[Not Done]** Prompt Base Editável com Tiptap: Editor rich text (Tiptap) para o prompt base de cada agente.
-- **[Not Done]** Geração Automática de Prompt Base: Sistema gera prompt base otimizado ao criar novo agente.
-- **[Not Done]** Artigos de Referência (Guideline Posts): Seleção de até 3 artigos existentes para guiar estilo e tom do agente.
-- **[Not Done]** Configurações Modulares (Toggles):
-    - Frontmatter: Ativar/desativar geração de frontmatter (YAML/TOML).
-    - Meta Tags & Description: Gerar meta tags e meta descriptions otimizadas para SEO.
-    - Links Internos: Ativar/desativar processamento da sintaxe de links internos (`[[link]]`) na exportação.
-
-### 8.2 Modo de Escrita Profunda (Deep Writing Mode)
-
-**Descrição:**
-Modo opcional para criação de conteúdo colaborativo entre múltiplos agentes de IA, visando artigos de altíssima qualidade.
-
-**Funcionalidades:**
-
-- **[Not Done]** Ativação do Modo: Toggle "Deep Writing Mode" no formulário de solicitação de conteúdo.
-- **[Not Done]** Fluxo de Múltiplos Agentes:
-    - Agente de Pesquisa: Gera esboço detalhado do tópico.
-    - Agentes Críticos: Personificam o público-alvo e fornecem feedback.
-    - Agente Escritor: Escreve o artigo completo com base no esboço refinado.
-    - Agente Revisor: Revisa o rascunho final para garantir qualidade e consistência.
-- **[Not Done]** Integração com Prompt do Agente: Personas dos agentes críticos derivadas das configurações de público-alvo e tom de voz do agente principal.
->>>>>>> 8300b321
-
-### 8.3 Funcionalidades de Conteúdo Avançadas
-
-<<<<<<< HEAD
 1. **Onboarding:** Tutorial guiado explica como criar e configurar um agente. **[Partially Done]**
 2. **Configuração de agente:** Definição de tom, público, tópicos e ativação de módulos específicos. **[Done]**
 3. **Criação de briefing:** Usuário preenche prompt ou escolhe template. **[Done]**
@@ -162,26 +61,17 @@
 6. **Exportação:** Usuário baixa o conteúdo final. **[Done]**
 
 ---
-=======
-- **[Not Done]** Links Internos Aprimorados: Sintaxe `[[link]]` reconhecida e convertida em links relativos funcionais na exportação, melhorando SEO on-page.
->>>>>>> 8300b321
 
-### 8.4 Notificações em Tempo Real e Assíncronas
+## 7. Exclusões (Escopo Fora)
 
-<<<<<<< HEAD
 - **[Done]** Usuário consegue criar um agente e gerar um rascunho em menos de 2 minutos.
 - **[Not Done]** A interface de revisão permite edição direta do texto gerado.
 - **[Not Done]** As notificações (WebSocket, Email) são disparadas corretamente após a conclusão da geração.
 
 ---
-=======
-**Descrição:**
-Manter o usuário informado sobre o progresso da geração de conteúdo, mesmo que ele não esteja com a aplicação aberta.
->>>>>>> 8300b321
 
-**Funcionalidades:**
+## 8. Evolução do Produto (v2.0)
 
-<<<<<<< HEAD
 - **[Not Done]** Integrações automáticas com plataformas de publicação (ex.: WordPress).
 - **[Not Done]** Funções avançadas de analítica ou métricas de performance de posts.
 - **[Not Done]** Agendamento de calendário editorial automatizado.
@@ -236,9 +126,4 @@
 
 - **[Not Done]** **Notificação via WebSocket:** Notificação em tempo real na UI do dashboard ao concluir geração de conteúdo.
 - **[Not Done]** **Notificação via Email:** Email enviado ao usuário informando que o conteúdo está pronto para revisão.
-- **[Not Done]** **Notificação Push:** Opção para receber notificações push no navegador quando o conteúdo estiver pronto.
-=======
-- **[Not Done]** Notificação via WebSocket: Notificação em tempo real na UI do dashboard ao concluir geração de conteúdo.
-- **[Not Done]** Notificação via Email: Email enviado ao usuário informando que o conteúdo está pronto para revisão.
-- **[Not Done]** Notificação Push: Opção para receber notificações push no navegador quando o conteúdo estiver pronto.
->>>>>>> 8300b321
+- **[Not Done]** **Notificação Push:** Opção para receber notificações push no navegador quando o conteúdo estiver pronto.