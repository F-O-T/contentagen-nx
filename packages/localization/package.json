{
<<<<<<< HEAD
  "name": "@packages/localization",
  "version": "0.2.0",
  "license": "Apache-2.0",
  "private": true,
  "type": "module",
  "exports": {
    ".": {
      "types": "./dist/src/index.d.ts",
      "default": "./src/index.ts"
    }
  },
  "scripts": {
    "dev": "dotenv -e .env -- bunx --bun mastra dev",
    "build": "tsc",
    "check": "biome check --write ./src",
    "typecheck": "tsc --noEmit --emitDeclarationOnly false",
    "test": "bun test"
  },
  "dependencies": {
    "i18next": "^25.5.2",
    "i18next-browser-languagedetector": "^8.2.0",
    "react-i18next": "^15.7.3"
  },
  "devDependencies": {
    "@tooling/typescript": "workspace:*",
    "typescript": "catalog:development",
    "vitest": "catalog:testing"
  }
=======
   "name": "@packages/localization",
   "version": "0.1.0",
   "license": "Apache-2.0",
   "private": true,
   "type": "module",
   "exports": {
      ".": {
         "types": "./dist/src/index.d.ts",
         "default": "./src/index.ts"
      }
   },
   "scripts": {
      "dev": "dotenv -e .env -- bunx --bun mastra dev",
      "build": "tsc",
      "check": "biome check --write ./src",
      "typecheck": "tsc --noEmit --emitDeclarationOnly false",
      "test": "bun test"
   },
   "dependencies": {
      "i18next": "^25.5.2",
      "i18next-browser-languagedetector": "^8.2.0",
      "react-i18next": "^15.7.3"
   },
   "devDependencies": {
      "@tooling/typescript": "workspace:*",
      "typescript": "catalog:development",
      "vitest": "catalog:testing"
   }
>>>>>>> f6127db9
}<|MERGE_RESOLUTION|>--- conflicted
+++ resolved
@@ -1,5 +1,5 @@
 {
-<<<<<<< HEAD
+
   "name": "@packages/localization",
   "version": "0.2.0",
   "license": "Apache-2.0",
@@ -28,34 +28,4 @@
     "typescript": "catalog:development",
     "vitest": "catalog:testing"
   }
-=======
-   "name": "@packages/localization",
-   "version": "0.1.0",
-   "license": "Apache-2.0",
-   "private": true,
-   "type": "module",
-   "exports": {
-      ".": {
-         "types": "./dist/src/index.d.ts",
-         "default": "./src/index.ts"
-      }
-   },
-   "scripts": {
-      "dev": "dotenv -e .env -- bunx --bun mastra dev",
-      "build": "tsc",
-      "check": "biome check --write ./src",
-      "typecheck": "tsc --noEmit --emitDeclarationOnly false",
-      "test": "bun test"
-   },
-   "dependencies": {
-      "i18next": "^25.5.2",
-      "i18next-browser-languagedetector": "^8.2.0",
-      "react-i18next": "^15.7.3"
-   },
-   "devDependencies": {
-      "@tooling/typescript": "workspace:*",
-      "typescript": "catalog:development",
-      "vitest": "catalog:testing"
-   }
->>>>>>> f6127db9
 }