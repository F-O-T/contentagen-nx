{
<<<<<<< HEAD
   "dependencies": {
      "@trpc/server": "catalog:trpc",
      "slugify": "^1.6.6"
   },
   "devDependencies": {
      "@tooling/typescript": "workspace:*",
      "typescript": "catalog:development"
   },
   "license": "Apache-2.0",
   "name": "@packages/utils",
   "scripts": {
      "build": "tsc",
      "check": "biome check --write ./src",
      "typecheck": "bunx --bun tsc  "
   },
   "private": true,
   "type": "module",
   "exports": {
      "./file": {
         "types": "./dist/src/file.d.ts",
         "default": "./src/file.ts"
      },
      "./diff": {
         "types": "./dist/src/diff.d.ts",
         "default": "./src/diff.ts"
      },
      "./date": {
         "types": "./dist/src/date.d.ts",
         "default": "./src/date.ts"
      },
      "./errors": {
         "types": "./dist/src/errors.d.ts",
         "default": "./src/errors.ts"
      },
      "./text": {
         "types": "./dist/src/text.d.ts",
         "default": "./src/text.ts"
      },
      "./number": {
         "types": "./dist/src/numbers.d.ts",
         "default": "./src/numbers.ts"
      }
   },
   "version": "0.19.0"
=======
  "dependencies": {
    "@trpc/server": "catalog:trpc",
    "slugify": "^1.6.6",
    "zod": "catalog:validation"
  },
  "devDependencies": {
    "@tooling/typescript": "workspace:*",
    "typescript": "catalog:development"
  },
  "license": "Apache-2.0",
  "name": "@packages/utils",
  "scripts": {
    "build": "tsc",
    "check": "biome check --write ./src",
    "typecheck": "bunx --bun tsc  "
  },
  "private": true,
  "type": "module",
  "exports": {
    "./file": {
      "types": "./dist/src/file.d.ts",
      "default": "./src/file.ts"
    },
    "./diff": {
      "types": "./dist/src/diff.d.ts",
      "default": "./src/diff.ts"
    },
    "./date": {
      "types": "./dist/src/date.d.ts",
      "default": "./src/date.ts"
    },
    "./errors": {
      "types": "./dist/src/errors.d.ts",
      "default": "./src/errors.ts"
    },
    "./text": {
      "types": "./dist/src/text.d.ts",
      "default": "./src/text.ts"
    },
    "./number": {
      "types": "./dist/src/numbers.d.ts",
      "default": "./src/numbers.ts"
    }
  },
  "version": "0.20.0"
>>>>>>> bb6a0631
}<|MERGE_RESOLUTION|>--- conflicted
+++ resolved
@@ -1,50 +1,4 @@
 {
-<<<<<<< HEAD
-   "dependencies": {
-      "@trpc/server": "catalog:trpc",
-      "slugify": "^1.6.6"
-   },
-   "devDependencies": {
-      "@tooling/typescript": "workspace:*",
-      "typescript": "catalog:development"
-   },
-   "license": "Apache-2.0",
-   "name": "@packages/utils",
-   "scripts": {
-      "build": "tsc",
-      "check": "biome check --write ./src",
-      "typecheck": "bunx --bun tsc  "
-   },
-   "private": true,
-   "type": "module",
-   "exports": {
-      "./file": {
-         "types": "./dist/src/file.d.ts",
-         "default": "./src/file.ts"
-      },
-      "./diff": {
-         "types": "./dist/src/diff.d.ts",
-         "default": "./src/diff.ts"
-      },
-      "./date": {
-         "types": "./dist/src/date.d.ts",
-         "default": "./src/date.ts"
-      },
-      "./errors": {
-         "types": "./dist/src/errors.d.ts",
-         "default": "./src/errors.ts"
-      },
-      "./text": {
-         "types": "./dist/src/text.d.ts",
-         "default": "./src/text.ts"
-      },
-      "./number": {
-         "types": "./dist/src/numbers.d.ts",
-         "default": "./src/numbers.ts"
-      }
-   },
-   "version": "0.19.0"
-=======
   "dependencies": {
     "@trpc/server": "catalog:trpc",
     "slugify": "^1.6.6",
@@ -90,5 +44,4 @@
     }
   },
   "version": "0.20.0"
->>>>>>> bb6a0631
 }