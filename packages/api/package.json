--- conflicted
+++ resolved
@@ -1,7 +1,6 @@
 {
-<<<<<<< HEAD
    "name": "@packages/api",
-   "version": "0.7.0",
+   "version": "0.8.0",
    "license": "Apache-2.0",
    "private": true,
    "type": "module",
@@ -40,46 +39,4 @@
       "vite": "catalog:vite",
       "vitest": "catalog:testing"
    }
-=======
-  "name": "@packages/api",
-  "version": "0.8.0",
-  "license": "Apache-2.0",
-  "private": true,
-  "type": "module",
-  "exports": {
-    "./client": {
-      "types": "./dist/src/client/index.d.ts",
-      "default": "./src/client/index.ts"
-    },
-    "./server": {
-      "types": "./dist/src/server/index.d.ts",
-      "default": "./src/server/index.ts"
-    }
-  },
-  "scripts": {
-    "build": "tsc",
-    "check": "biome check --write ./src",
-    "typecheck": "tsc "
-  },
-  "dependencies": {
-    "@packages/localization": "workspace:*",
-    "@packages/server-events": "workspace:*",
-    "@packages/workers": "workspace:*",
-    "@packages/authentication": "workspace:*",
-    "@packages/database": "workspace:*",
-    "@packages/files": "workspace:*",
-    "@packages/rag": "workspace:*",
-    "@trpc/client": "catalog:trpc",
-    "@trpc/server": "catalog:trpc",
-    "superjson": "catalog:trpc",
-    "url-join": "catalog:trpc",
-    "zod": "catalog:validation"
-  },
-  "devDependencies": {
-    "@tooling/typescript": "workspace:*",
-    "typescript": "catalog:development",
-    "vite": "catalog:vite",
-    "vitest": "catalog:testing"
-  }
->>>>>>> 4d2667d6
 }