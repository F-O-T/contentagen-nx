{
<<<<<<< HEAD
   "name": "@packages/agents",
   "version": "0.22.0",
   "license": "Apache-2.0",
   "private": true,
   "type": "module",
   "exports": {
      ".": {
         "types": "./dist/src/mastra/index.d.ts",
         "default": "./src/mastra/index.ts"
      }
   },
   "scripts": {
      "dev": "dotenv -e .env -- bunx mastra dev",
      "build": "tsc",
      "check": "biome check --write ./src",
      "typecheck": "tsc "
   },
   "dependencies": {
      "@mastra/core": "^0.20.2",
      "@mastra/libsql": "^0.15.1",
      "@mastra/loggers": "^0.10.15",
      "@tavily/core": "0.5.12",
      "@mastra/memory": "^0.15.6",
      "@mastra/rag": "^1.3.0",
      "@openrouter/ai-sdk-provider": "catalog:openrouter",
      "@packages/environment": "workspace:*",
      "@packages/rag": "workspace:*",
      "@packages/files": "workspace:*",
      "@packages/localization": "workspace:*",
      "@packages/database": "workspace:*",
      "@packages/server-events": "workspace:*",
      "ai": "catalog:openrouter",
      "zod": "catalog:validation"
   },
   "devDependencies": {
      "dotenv-cli": "catalog:enviroment",
      "shx": "catalog:enviroment",
      "@tooling/typescript": "workspace:*",
      "typescript": "catalog:development"
   }
=======
  "name": "@packages/agents",
  "version": "0.23.0",
  "license": "Apache-2.0",
  "private": true,
  "type": "module",
  "exports": {
    ".": {
      "types": "./dist/src/mastra/index.d.ts",
      "default": "./src/mastra/index.ts"
    }
  },
  "scripts": {
    "dev": "dotenv -e .env -- bunx mastra dev",
    "build": "tsc",
    "check": "biome check --write ./src",
    "typecheck": "tsc "
  },
  "dependencies": {
    "@mastra/core": "^0.20.2",
    "@mastra/libsql": "^0.15.1",
    "@mastra/loggers": "^0.10.15",
    "@tavily/core": "0.5.12",
    "@mastra/memory": "^0.15.6",
    "@mastra/rag": "^1.3.0",
    "@openrouter/ai-sdk-provider": "catalog:openrouter",
    "@packages/environment": "workspace:*",
    "@packages/rag": "workspace:*",
    "@packages/files": "workspace:*",
    "@packages/localization": "workspace:*",
    "@packages/database": "workspace:*",
    "@packages/server-events": "workspace:*",
    "ai": "catalog:openrouter",
    "zod": "catalog:validation"
  },
  "devDependencies": {
    "dotenv-cli": "catalog:enviroment",
    "shx": "catalog:enviroment",
    "@tooling/typescript": "workspace:*",
    "typescript": "catalog:development"
  }
>>>>>>> 4d2667d6
}<|MERGE_RESOLUTION|>--- conflicted
+++ resolved
@@ -1,7 +1,6 @@
 {
-<<<<<<< HEAD
    "name": "@packages/agents",
-   "version": "0.22.0",
+   "version": "0.23.0",
    "license": "Apache-2.0",
    "private": true,
    "type": "module",
@@ -40,46 +39,4 @@
       "@tooling/typescript": "workspace:*",
       "typescript": "catalog:development"
    }
-=======
-  "name": "@packages/agents",
-  "version": "0.23.0",
-  "license": "Apache-2.0",
-  "private": true,
-  "type": "module",
-  "exports": {
-    ".": {
-      "types": "./dist/src/mastra/index.d.ts",
-      "default": "./src/mastra/index.ts"
-    }
-  },
-  "scripts": {
-    "dev": "dotenv -e .env -- bunx mastra dev",
-    "build": "tsc",
-    "check": "biome check --write ./src",
-    "typecheck": "tsc "
-  },
-  "dependencies": {
-    "@mastra/core": "^0.20.2",
-    "@mastra/libsql": "^0.15.1",
-    "@mastra/loggers": "^0.10.15",
-    "@tavily/core": "0.5.12",
-    "@mastra/memory": "^0.15.6",
-    "@mastra/rag": "^1.3.0",
-    "@openrouter/ai-sdk-provider": "catalog:openrouter",
-    "@packages/environment": "workspace:*",
-    "@packages/rag": "workspace:*",
-    "@packages/files": "workspace:*",
-    "@packages/localization": "workspace:*",
-    "@packages/database": "workspace:*",
-    "@packages/server-events": "workspace:*",
-    "ai": "catalog:openrouter",
-    "zod": "catalog:validation"
-  },
-  "devDependencies": {
-    "dotenv-cli": "catalog:enviroment",
-    "shx": "catalog:enviroment",
-    "@tooling/typescript": "workspace:*",
-    "typescript": "catalog:development"
-  }
->>>>>>> 4d2667d6
 }