--- conflicted
+++ resolved
@@ -1,45 +1,4 @@
 {
-<<<<<<< HEAD
-   "name": "@packages/agents",
-   "version": "0.17.0",
-   "license": "Apache-2.0",
-   "private": true,
-   "type": "module",
-   "exports": {
-      ".": {
-         "types": "./dist/src/mastra/index.d.ts",
-         "default": "./src/mastra/index.ts"
-      }
-   },
-   "scripts": {
-      "dev": "dotenv -e .env -- bunx mastra dev",
-      "build": "tsc",
-      "check": "biome check --write ./src",
-      "typecheck": "tsc "
-   },
-   "dependencies": {
-      "@mastra/core": "^0.18.0",
-      "@mastra/libsql": "^0.14.3",
-      "@mastra/loggers": "^0.10.13",
-      "@tavily/core": "0.5.12",
-      "@mastra/memory": "^0.15.3",
-      "@mastra/rag": "^1.2.6",
-      "@openrouter/ai-sdk-provider": "catalog:openrouter",
-      "@packages/environment": "workspace:*",
-      "@packages/rag": "workspace:*",
-      "@packages/files": "workspace:*",
-      "@packages/database": "workspace:*",
-      "@packages/server-events": "workspace:*",
-      "ai": "catalog:openrouter",
-      "zod": "catalog:validation"
-   },
-   "devDependencies": {
-      "dotenv-cli": "catalog:enviroment",
-      "shx": "catalog:enviroment",
-      "@tooling/typescript": "workspace:*",
-      "typescript": "catalog:development"
-   }
-=======
   "name": "@packages/agents",
   "version": "0.17.0",
   "license": "Apache-2.0",
@@ -80,5 +39,4 @@
     "@tooling/typescript": "workspace:*",
     "typescript": "catalog:development"
   }
->>>>>>> 2ea99b3f
 }