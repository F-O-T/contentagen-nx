--- conflicted
+++ resolved
@@ -1,46 +1,4 @@
 {
-<<<<<<< HEAD
-   "name": "@packages/agents",
-   "version": "0.18.0",
-   "license": "Apache-2.0",
-   "private": true,
-   "type": "module",
-   "exports": {
-      ".": {
-         "types": "./dist/src/mastra/index.d.ts",
-         "default": "./src/mastra/index.ts"
-      }
-   },
-   "scripts": {
-      "dev": "dotenv -e .env -- bunx mastra dev",
-      "build": "tsc",
-      "check": "biome check --write ./src",
-      "typecheck": "tsc "
-   },
-   "dependencies": {
-      "@mastra/core": "^0.19.1",
-      "@mastra/libsql": "^0.15.0",
-      "@mastra/loggers": "^0.10.14",
-      "@tavily/core": "0.5.12",
-      "@mastra/memory": "^0.15.4",
-      "@mastra/rag": "^1.2.7",
-      "@openrouter/ai-sdk-provider": "catalog:openrouter",
-      "@packages/environment": "workspace:*",
-      "@packages/rag": "workspace:*",
-      "@packages/files": "workspace:*",
-      "@packages/localization": "workspace:*",
-      "@packages/database": "workspace:*",
-      "@packages/server-events": "workspace:*",
-      "ai": "catalog:openrouter",
-      "zod": "catalog:validation"
-   },
-   "devDependencies": {
-      "dotenv-cli": "catalog:enviroment",
-      "shx": "catalog:enviroment",
-      "@tooling/typescript": "workspace:*",
-      "typescript": "catalog:development"
-   }
-=======
   "name": "@packages/agents",
   "version": "0.19.0",
   "license": "Apache-2.0",
@@ -81,5 +39,4 @@
     "@tooling/typescript": "workspace:*",
     "typescript": "catalog:development"
   }
->>>>>>> 32a6c378
 }