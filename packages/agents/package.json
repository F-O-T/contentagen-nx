--- conflicted
+++ resolved
@@ -1,10 +1,8 @@
 {
   "name": "@packages/agents",
-<<<<<<< HEAD
+
   "version": "0.11.0",
-=======
-  "version": "0.10.0",
->>>>>>> 1a9996a7
+
   "license": "Apache-2.0",
   "private": true,
   "type": "module",
